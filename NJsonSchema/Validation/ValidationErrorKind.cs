--- conflicted
+++ resolved
@@ -108,9 +108,6 @@
         AdditionalPropertiesNotValid,
 
         /// <summary>There are too many properties in the tuple. </summary>
-<<<<<<< HEAD
-        TooManyPropertiesInTuple
-=======
         TooManyPropertiesInTuple,
 
         /// <summary>There are too many properties in the object. </summary>
@@ -118,6 +115,5 @@
 
         /// <summary>There are too few properties in the tuple. </summary>
         TooFewProperties
->>>>>>> 32722947
     }
 }