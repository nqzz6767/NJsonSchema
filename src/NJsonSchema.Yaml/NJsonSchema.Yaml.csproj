﻿<Project Sdk="Microsoft.NET.Sdk">
  <PropertyGroup>
<<<<<<< HEAD
    <TargetFrameworks>netstandard2.0;net461</TargetFrameworks>
    <Description>JSON Schema reader, generator and validator for .NET</Description>
    <Version>10.5.2</Version>
    <PackageTags>json schema validation generator .net</PackageTags>
    <Copyright>Copyright © Rico Suter, 2020</Copyright>
    <PackageProjectUrl>http://NJsonSchema.org</PackageProjectUrl>
    <SignAssembly>True</SignAssembly>
    <AssemblyOriginatorKeyFile>../NJsonSchema.snk</AssemblyOriginatorKeyFile>
    <Authors>Rico Suter</Authors>
    <PackageIcon>NuGetIcon.png</PackageIcon>
    <PackageLicenseExpression>MIT</PackageLicenseExpression>
    <Company />
    <GeneratePackageOnBuild>True</GeneratePackageOnBuild>
=======
    <TargetFrameworks>netstandard1.3;netstandard2.0;net45</TargetFrameworks>
>>>>>>> 4b68c36c
  </PropertyGroup>
  <ItemGroup>
    <ProjectReference Include="..\NJsonSchema\NJsonSchema.csproj" />
  </ItemGroup>
  <ItemGroup>
    <PackageReference Include="Microsoft.CSharp" Version="4.4.1" />
    <PackageReference Include="YamlDotNet" Version="9.1.4" />
  </ItemGroup>
  <ItemGroup>
    <None Include="NuGetIcon.png" Pack="true" PackagePath="\" />
  </ItemGroup>
</Project><|MERGE_RESOLUTION|>--- conflicted
+++ resolved
@@ -1,22 +1,6 @@
 ﻿<Project Sdk="Microsoft.NET.Sdk">
   <PropertyGroup>
-<<<<<<< HEAD
     <TargetFrameworks>netstandard2.0;net461</TargetFrameworks>
-    <Description>JSON Schema reader, generator and validator for .NET</Description>
-    <Version>10.5.2</Version>
-    <PackageTags>json schema validation generator .net</PackageTags>
-    <Copyright>Copyright © Rico Suter, 2020</Copyright>
-    <PackageProjectUrl>http://NJsonSchema.org</PackageProjectUrl>
-    <SignAssembly>True</SignAssembly>
-    <AssemblyOriginatorKeyFile>../NJsonSchema.snk</AssemblyOriginatorKeyFile>
-    <Authors>Rico Suter</Authors>
-    <PackageIcon>NuGetIcon.png</PackageIcon>
-    <PackageLicenseExpression>MIT</PackageLicenseExpression>
-    <Company />
-    <GeneratePackageOnBuild>True</GeneratePackageOnBuild>
-=======
-    <TargetFrameworks>netstandard1.3;netstandard2.0;net45</TargetFrameworks>
->>>>>>> 4b68c36c
   </PropertyGroup>
   <ItemGroup>
     <ProjectReference Include="..\NJsonSchema\NJsonSchema.csproj" />
