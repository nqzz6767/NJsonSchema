--- conflicted
+++ resolved
@@ -1,10 +1,6 @@
 ﻿<Project Sdk="Microsoft.NET.Sdk">
   <PropertyGroup>
-<<<<<<< HEAD
-    <TargetFrameworks>netcoreapp5.0;net461</TargetFrameworks>
-=======
     <TargetFrameworks>net5.0;net461</TargetFrameworks>
->>>>>>> decfbef2
     <IsPackable>false</IsPackable>
     <GenerateDocumentationFile>true</GenerateDocumentationFile>
     <NoWarn>$(NoWarn),1587,1998,1591,618</NoWarn>
@@ -16,20 +12,13 @@
   </ItemGroup>
   <ItemGroup>
     <DotNetCliToolReference Include="dotnet-xunit" Version="2.3.1" />
-<<<<<<< HEAD
-    <PackageReference Condition="'$(TargetFramework)' == 'netcoreapp2.0'" Include="System.ComponentModel.Annotations" Version="4.4.0" />
-    <Reference Condition="'$(TargetFramework)' == 'net461'" Include="System.ComponentModel.DataAnnotations">
-    </Reference>
-=======
   </ItemGroup>
   <ItemGroup>
     <Reference Condition="'$(TargetFramework)' == 'net461'" Include="System.ComponentModel.DataAnnotations" />
->>>>>>> decfbef2
   </ItemGroup>
   <ItemGroup>
     <ProjectReference Include="..\NJsonSchema.CodeGeneration.TypeScript\NJsonSchema.CodeGeneration.TypeScript.csproj" />
     <ProjectReference Include="..\NJsonSchema.CodeGeneration\NJsonSchema.CodeGeneration.csproj" />
-      <ProjectReference Include="..\NJsonSchema.Generation\NJsonSchema.Generation.csproj" />
-      <ProjectReference Include="..\NJsonSchema\NJsonSchema.csproj" />
+    <ProjectReference Include="..\NJsonSchema\NJsonSchema.csproj" />
   </ItemGroup>
 </Project>