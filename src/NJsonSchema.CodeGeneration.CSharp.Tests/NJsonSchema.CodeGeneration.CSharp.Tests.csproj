--- conflicted
+++ resolved
@@ -1,60 +1,4 @@
 ﻿<Project Sdk="Microsoft.NET.Sdk">
-<<<<<<< HEAD
-    <PropertyGroup>
-        <TargetFrameworks>netcoreapp5.0</TargetFrameworks>
-        <IsPackable>false</IsPackable>
-        <GenerateDocumentationFile>true</GenerateDocumentationFile>
-        <NoWarn>1998,1591</NoWarn>
-    </PropertyGroup>
-    <ItemGroup>
-        <None Remove="References\A.json" />
-        <None Remove="References\Animal.json" />
-        <None Remove="References\B.json" />
-        <None Remove="References\C.json" />
-        <None Remove="References\D.json" />
-        <None Remove="References\E.json" />
-    </ItemGroup>
-    <ItemGroup>
-        <Content Include="References\A.json">
-            <CopyToOutputDirectory>Always</CopyToOutputDirectory>
-        </Content>
-        <Content Include="References\Animal.json">
-            <CopyToOutputDirectory>Always</CopyToOutputDirectory>
-        </Content>
-        <Content Include="References\B.json">
-            <CopyToOutputDirectory>Always</CopyToOutputDirectory>
-        </Content>
-        <Content Include="References\C.json">
-            <CopyToOutputDirectory>Always</CopyToOutputDirectory>
-        </Content>
-        <Content Include="References\D.json">
-            <CopyToOutputDirectory>Always</CopyToOutputDirectory>
-        </Content>
-        <Content Include="References\E.json">
-            <CopyToOutputDirectory>Always</CopyToOutputDirectory>
-        </Content>
-    </ItemGroup>
-    <ItemGroup>
-        <PackageReference Include="Microsoft.NET.Test.Sdk" Version="15.3.0" />
-        
-        <PackageReference Include="xunit" Version="2.3.1" />
-        <PackageReference Include="xunit.runner.visualstudio" Version="2.3.1" />
-        <DotNetCliToolReference Include="dotnet-xunit" Version="2.3.1" />
-
-        <PackageReference Include="Microsoft.CodeAnalysis.CSharp" Version="3.11.0" Condition="'$(TargetFramework)' == 'netcoreapp5.0'" />
-        <PackageReference Include="Microsoft.CodeAnalysis.CSharp" Version="1.3.2" Condition="'$(TargetFramework)' == 'net452'" />
-
-        <PackageReference Condition="'$(TargetFramework)' == 'netcoreapp5.0'" Include="System.ComponentModel.Annotations" Version="4.4.0" />
-        <Reference Condition="'$(TargetFramework)' == 'net461'" Include="System.ComponentModel.DataAnnotations">
-        </Reference>
-    </ItemGroup>
-    <ItemGroup>
-        <ProjectReference Include="..\NJsonSchema.CodeGeneration.CSharp\NJsonSchema.CodeGeneration.CSharp.csproj" />
-        <ProjectReference Include="..\NJsonSchema.CodeGeneration\NJsonSchema.CodeGeneration.csproj" />
-        <ProjectReference Include="..\NJsonSchema.Generation\NJsonSchema.Generation.csproj" />
-        <ProjectReference Include="..\NJsonSchema\NJsonSchema.csproj" />
-    </ItemGroup>
-=======
   <PropertyGroup>
     <TargetFramework>net5.0</TargetFramework>
     <IsPackable>false</IsPackable>
@@ -76,5 +20,4 @@
     <ProjectReference Include="..\NJsonSchema.CodeGeneration\NJsonSchema.CodeGeneration.csproj" />
     <ProjectReference Include="..\NJsonSchema\NJsonSchema.csproj" />
   </ItemGroup>
->>>>>>> decfbef2
 </Project>