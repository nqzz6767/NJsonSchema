--- conflicted
+++ resolved
@@ -1,223 +1,207 @@
-//-----------------------------------------------------------------------
-// <copyright file="DefaultTypeNameGenerator.cs" company="NJsonSchema">
-//     Copyright (c) Rico Suter. All rights reserved.
-// </copyright>
-// <license>https://github.com/RicoSuter/NJsonSchema/blob/master/LICENSE.md</license>
-// <author>Rico Suter, mail@rsuter.com</author>
-//-----------------------------------------------------------------------
-
-using System;
-using System.Collections.Generic;
-using System.Linq;
-using System.Text;
-using System.Text.RegularExpressions;
-
-namespace NJsonSchema
-{
-    /// <summary>Converts the last part of the full type name to upper case.</summary>
-    public class DefaultTypeNameGenerator : ITypeNameGenerator
-    {
-        private static readonly char[] TypeNameHintCleanupChars = { '[', ']', '<', '>', ',', ' ' };
-
-        private readonly Dictionary<string, string> _typeNameMappings = new();
-        private string[] _reservedTypeNames = { "object" };
-
-        // TODO: Expose as options to UI and cmd line?
-
-        /// <summary>Gets or sets the reserved names.</summary>
-        public IEnumerable<string> ReservedTypeNames
-        {
-            get => _reservedTypeNames;
-            set => _reservedTypeNames = value.ToArray();
-        }
-
-        /// <summary>Gets the name mappings.</summary>
-        public IDictionary<string, string> TypeNameMappings => _typeNameMappings;
-
-<<<<<<< HEAD
-        /// <summary>Generates the type name for the given schema respecting the reserved type names.</summary>
-        /// <param name="schema">The schema.</param>
-        /// <param name="typeNameHint">The type name hint.</param>
-        /// <param name="reservedTypeNames">The reserved type names.</param>
-        /// <returns>The type name.</returns>
-        public virtual string Generate(JsonSchema schema, string? typeNameHint, IEnumerable<string> reservedTypeNames)
-=======
-        /// <inheritdoc />
-        public virtual string Generate(JsonSchema schema, string typeNameHint, IEnumerable<string> reservedTypeNames)
->>>>>>> d52ce334
-        {
-            if (string.IsNullOrEmpty(typeNameHint) && !string.IsNullOrEmpty(schema.DocumentPath))
-            {
-                typeNameHint = schema.DocumentPath!.Replace("\\", "/").Split('/').Last();
-            }
-
-            typeNameHint ??= "";
-
-            // check with one pass before doing iterations
-            var requiresCleanup = !string.IsNullOrEmpty(typeNameHint) && typeNameHint.IndexOfAny(TypeNameHintCleanupChars) != -1;
-
-            if (requiresCleanup)
-            {
-                typeNameHint = typeNameHint
-                    .Replace("[", " Of ")
-                    .Replace("]", " ")
-                    .Replace("<", " Of ")
-                    .Replace(">", " ")
-                    .Replace(",", " And ")
-                    .Replace("  ", " ");
-
-                var parts = typeNameHint.Split(' ');
-                typeNameHint = string.Join(string.Empty, parts.Select(p => Generate(schema, p)));
-            }
-
-            var typeName = Generate(schema, typeNameHint);
-            if (string.IsNullOrEmpty(typeName) || reservedTypeNames.Contains(typeName))
-            {
-                typeName = GenerateAnonymousTypeName(typeNameHint, reservedTypeNames);
-            }
-
-            return RemoveIllegalCharacters(typeName);
-        }
-
-        /// <summary>Generates the type name for the given schema.</summary>
-        /// <param name="schema">The schema.</param>
-        /// <param name="typeNameHint">The type name hint.</param>
-        /// <returns>The type name.</returns>
-        protected virtual string Generate(JsonSchema schema, string? typeNameHint)
-        {
-            if (string.IsNullOrEmpty(typeNameHint) && schema.HasTypeNameTitle)
-            {
-                typeNameHint = schema.Title;
-            }
-
-<<<<<<< HEAD
-            var lastSegment = typeNameHint;
-            var lastDotIndex = typeNameHint?.LastIndexOf('.') ?? -1;
-            if (lastDotIndex > -1)
-            {
-                lastSegment = typeNameHint?.Substring(lastDotIndex + 1);
-            }
-=======
-            var lastSegment = GetLastSegment(typeNameHint);
-
->>>>>>> d52ce334
-            return ConversionUtilities.ConvertToUpperCamelCase(lastSegment ?? "Anonymous", true);
-        }
-
-        private string GenerateAnonymousTypeName(string typeNameHint, IEnumerable<string> reservedTypeNames)
-        {
-            if (!string.IsNullOrEmpty(typeNameHint))
-            {
-                if (_typeNameMappings.TryGetValue(typeNameHint, out var mapping))
-                {
-                    typeNameHint = mapping;
-                }
-
-                typeNameHint = GetLastSegment(typeNameHint);
-
-                if (!reservedTypeNames.Contains(typeNameHint) && Array.IndexOf(_reservedTypeNames, typeNameHint) == -1)
-                {
-                    return typeNameHint;
-                }
-
-                var count = 1;
-                do
-                {
-                    count++;
-                } while (reservedTypeNames.Contains(typeNameHint + count));
-
-                return typeNameHint + count;
-            }
-
-            return GenerateAnonymousTypeName("Anonymous", reservedTypeNames);
-        }
-
-        private static string GetLastSegment(string input)
-        {
-            var lastSegment = input;
-            if (input != null)
-            {
-                var index = input.LastIndexOf('.');
-                if (index != -1)
-                {
-                    lastSegment = input.Substring(index + 1);
-                }
-            }
-
-            return lastSegment;
-        }
-
-        /// <summary>
-        /// Replaces all characters that are not normals letters, numbers or underscore, with an underscore.
-        /// Will prepend an underscore if the first characters is a number.
-        /// In case there are this would result in multiple underscores in a row, strips down to one underscore.
-        /// Will trim any underscores at the end of the type name.
-        /// </summary>
-        private static string RemoveIllegalCharacters(string typeName)
-        {
-            // TODO: Find a way to support unicode characters up to 3.0
-
-            // first check if all are valid and we skip altogether
-            var invalid = false;
-            for (var i = 0; i < typeName.Length; i++)
-            {
-                var c = typeName[i];
-                if (i == 0 && (!IsEnglishLetterOrUnderScore(c) || char.IsDigit(c)))
-                {
-                    invalid = true;
-                    break;
-                }
-
-                if (!IsEnglishLetterOrUnderScore(c) && !char.IsDigit(c))
-                {
-                    invalid = true;
-                    break;
-                }
-            }
-
-            if (!invalid)
-            {
-                return typeName;
-            }
-
-            return DoRemoveIllegalCharacters(typeName);
-        }
-
-        private static string DoRemoveIllegalCharacters(string typeName)
-        {
-            var firstCharacter = typeName[0];
-            var regexInvalidCharacters = new Regex("\\W");
-
-            var legalTypeName = new StringBuilder(typeName);
-            if (!IsEnglishLetterOrUnderScore(firstCharacter) || firstCharacter == '_')
-            {
-                if (!regexInvalidCharacters.IsMatch(firstCharacter.ToString()))
-                {
-                    legalTypeName.Insert(0, "_");
-                }
-                else
-                {
-                    legalTypeName[0] = '_';
-                }
-            }
-
-            var illegalMatches = regexInvalidCharacters.Matches(legalTypeName.ToString());
-
-            for (int i = illegalMatches.Count - 1; i >= 0; i--)
-            {
-                var illegalMatchIndex = illegalMatches[i].Index;
-                legalTypeName[illegalMatchIndex] = '_';
-            }
-
-            var regexMoreThanOneUnderscore = new Regex("[_]{2,}");
-
-            var legalTypeNameString = regexMoreThanOneUnderscore.Replace(legalTypeName.ToString(), "_");
-            return legalTypeNameString.TrimEnd('_');
-        }
-
-        private static bool IsEnglishLetterOrUnderScore(char c)
-        {
-            return c is >= 'A' and <= 'Z' or >= 'a' and <= 'z' or '_';
-        }
-    }
+//-----------------------------------------------------------------------
+// <copyright file="DefaultTypeNameGenerator.cs" company="NJsonSchema">
+//     Copyright (c) Rico Suter. All rights reserved.
+// </copyright>
+// <license>https://github.com/RicoSuter/NJsonSchema/blob/master/LICENSE.md</license>
+// <author>Rico Suter, mail@rsuter.com</author>
+//-----------------------------------------------------------------------
+
+using System;
+using System.Collections.Generic;
+using System.Linq;
+using System.Text;
+using System.Text.RegularExpressions;
+
+namespace NJsonSchema
+{
+    /// <summary>Converts the last part of the full type name to upper case.</summary>
+    public class DefaultTypeNameGenerator : ITypeNameGenerator
+    {
+        private static readonly char[] TypeNameHintCleanupChars = { '[', ']', '<', '>', ',', ' ' };
+
+        private readonly Dictionary<string, string> _typeNameMappings = new();
+        private string[] _reservedTypeNames = { "object" };
+
+        // TODO: Expose as options to UI and cmd line?
+
+        /// <summary>Gets or sets the reserved names.</summary>
+        public IEnumerable<string> ReservedTypeNames
+        {
+            get => _reservedTypeNames;
+            set => _reservedTypeNames = value.ToArray();
+        }
+
+        /// <summary>Gets the name mappings.</summary>
+        public IDictionary<string, string> TypeNameMappings => _typeNameMappings;
+
+        /// <inheritdoc />
+        public virtual string Generate(JsonSchema schema, string? typeNameHint, IEnumerable<string> reservedTypeNames)
+        {
+            if (string.IsNullOrEmpty(typeNameHint) && !string.IsNullOrEmpty(schema.DocumentPath))
+            {
+                typeNameHint = schema.DocumentPath!.Replace("\\", "/").Split('/').Last();
+            }
+
+            typeNameHint ??= "";
+
+            // check with one pass before doing iterations
+            var requiresCleanup = !string.IsNullOrEmpty(typeNameHint) && typeNameHint.IndexOfAny(TypeNameHintCleanupChars) != -1;
+
+            if (requiresCleanup)
+            {
+                typeNameHint = typeNameHint
+                    .Replace("[", " Of ")
+                    .Replace("]", " ")
+                    .Replace("<", " Of ")
+                    .Replace(">", " ")
+                    .Replace(",", " And ")
+                    .Replace("  ", " ");
+
+                var parts = typeNameHint.Split(' ');
+                typeNameHint = string.Join(string.Empty, parts.Select(p => Generate(schema, p)));
+            }
+
+            var typeName = Generate(schema, typeNameHint);
+            if (string.IsNullOrEmpty(typeName) || reservedTypeNames.Contains(typeName))
+            {
+                typeName = GenerateAnonymousTypeName(typeNameHint, reservedTypeNames);
+            }
+
+            return RemoveIllegalCharacters(typeName);
+        }
+
+        /// <summary>Generates the type name for the given schema.</summary>
+        /// <param name="schema">The schema.</param>
+        /// <param name="typeNameHint">The type name hint.</param>
+        /// <returns>The type name.</returns>
+        protected virtual string Generate(JsonSchema schema, string? typeNameHint)
+        {
+            if (string.IsNullOrEmpty(typeNameHint) && schema.HasTypeNameTitle)
+            {
+                typeNameHint = schema.Title;
+            }
+
+            var lastSegment = GetLastSegment(typeNameHint);
+
+            return ConversionUtilities.ConvertToUpperCamelCase(lastSegment ?? "Anonymous", true);
+        }
+
+        private string GenerateAnonymousTypeName(string typeNameHint, IEnumerable<string> reservedTypeNames)
+        {
+            if (!string.IsNullOrEmpty(typeNameHint))
+            {
+                if (_typeNameMappings.TryGetValue(typeNameHint, out var mapping))
+                {
+                    typeNameHint = mapping;
+                }
+
+                typeNameHint = GetLastSegment(typeNameHint)!;
+
+                if (typeNameHint != null &&
+                    !reservedTypeNames.Contains(typeNameHint) && 
+                    Array.IndexOf(_reservedTypeNames, typeNameHint) == -1)
+                {
+                    return typeNameHint;
+                }
+
+                var count = 1;
+                do
+                {
+                    count++;
+                } while (reservedTypeNames.Contains(typeNameHint + count));
+
+                return typeNameHint + count;
+            }
+
+            return GenerateAnonymousTypeName("Anonymous", reservedTypeNames);
+        }
+
+        private static string? GetLastSegment(string? input)
+        {
+            var lastSegment = input;
+            if (input != null)
+            {
+                var index = input.LastIndexOf('.');
+                if (index != -1)
+                {
+                    lastSegment = input.Substring(index + 1);
+                }
+            }
+
+            return lastSegment;
+        }
+
+        /// <summary>
+        /// Replaces all characters that are not normals letters, numbers or underscore, with an underscore.
+        /// Will prepend an underscore if the first characters is a number.
+        /// In case there are this would result in multiple underscores in a row, strips down to one underscore.
+        /// Will trim any underscores at the end of the type name.
+        /// </summary>
+        private static string RemoveIllegalCharacters(string typeName)
+        {
+            // TODO: Find a way to support unicode characters up to 3.0
+
+            // first check if all are valid and we skip altogether
+            var invalid = false;
+            for (var i = 0; i < typeName.Length; i++)
+            {
+                var c = typeName[i];
+                if (i == 0 && (!IsEnglishLetterOrUnderScore(c) || char.IsDigit(c)))
+                {
+                    invalid = true;
+                    break;
+                }
+
+                if (!IsEnglishLetterOrUnderScore(c) && !char.IsDigit(c))
+                {
+                    invalid = true;
+                    break;
+                }
+            }
+
+            if (!invalid)
+            {
+                return typeName;
+            }
+
+            return DoRemoveIllegalCharacters(typeName);
+        }
+
+        private static string DoRemoveIllegalCharacters(string typeName)
+        {
+            var firstCharacter = typeName[0];
+            var regexInvalidCharacters = new Regex("\\W");
+
+            var legalTypeName = new StringBuilder(typeName);
+            if (!IsEnglishLetterOrUnderScore(firstCharacter) || firstCharacter == '_')
+            {
+                if (!regexInvalidCharacters.IsMatch(firstCharacter.ToString()))
+                {
+                    legalTypeName.Insert(0, "_");
+                }
+                else
+                {
+                    legalTypeName[0] = '_';
+                }
+            }
+
+            var illegalMatches = regexInvalidCharacters.Matches(legalTypeName.ToString());
+
+            for (int i = illegalMatches.Count - 1; i >= 0; i--)
+            {
+                var illegalMatchIndex = illegalMatches[i].Index;
+                legalTypeName[illegalMatchIndex] = '_';
+            }
+
+            var regexMoreThanOneUnderscore = new Regex("[_]{2,}");
+
+            var legalTypeNameString = regexMoreThanOneUnderscore.Replace(legalTypeName.ToString(), "_");
+            return legalTypeNameString.TrimEnd('_');
+        }
+
+        private static bool IsEnglishLetterOrUnderScore(char c)
+        {
+            return c is >= 'A' and <= 'Z' or >= 'a' and <= 'z' or '_';
+        }
+    }
 }