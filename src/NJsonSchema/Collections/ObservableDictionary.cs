﻿//-----------------------------------------------------------------------
// <copyright file="ObservableDictionary.cs" company="MyToolkit">
//     Copyright (c) Rico Suter. All rights reserved.
// </copyright>
// <license>http://mytoolkit.codeplex.com/license</license>
// <author>Rico Suter, mail@rsuter.com</author>
//-----------------------------------------------------------------------

using System;
using System.Collections;
using System.Collections.Generic;
using System.Collections.Specialized;
using System.ComponentModel;
using System.Linq;

namespace NJsonSchema.Collections
{
    /// <summary>An implementation of an observable dictionary. </summary>
    /// <typeparam name="TKey">The type of the key. </typeparam>
    /// <typeparam name="TValue">The type of the value. </typeparam>
    internal sealed class ObservableDictionary<TKey, TValue> :
        IDictionary<TKey, TValue>, INotifyCollectionChanged,
        INotifyPropertyChanged, IDictionary, 
        IReadOnlyDictionary<TKey, TValue>
    {
        private Dictionary<TKey, TValue> _dictionary;

        /// <summary>Initializes a new instance of the <see cref="ObservableDictionary{TKey, TValue}"/> class. </summary>
        public ObservableDictionary()
        {
            _dictionary = new Dictionary<TKey, TValue>();
        }

        /// <summary>Initializes a new instance of the <see cref="ObservableDictionary{TKey, TValue}"/> class. </summary>
        /// <param name="dictionary">The dictionary to initialize this dictionary. </param>
        public ObservableDictionary(IDictionary<TKey, TValue> dictionary)
        {
            _dictionary = new Dictionary<TKey, TValue>(dictionary);
        }

        /// <summary>Initializes a new instance of the <see cref="ObservableDictionary{TKey, TValue}"/> class. </summary>
        /// <param name="comparer">The comparer. </param>
        public ObservableDictionary(IEqualityComparer<TKey> comparer)
        {
            _dictionary = new Dictionary<TKey, TValue>(comparer);
        }

        /// <summary>Initializes a new instance of the <see cref="ObservableDictionary{TKey, TValue}"/> class. </summary>
        /// <param name="capacity">The capacity. </param>
        public ObservableDictionary(int capacity)
        {
            _dictionary = new Dictionary<TKey, TValue>(capacity);
        }

        /// <summary>Initializes a new instance of the <see cref="ObservableDictionary{TKey, TValue}"/> class. </summary>
        /// <param name="dictionary">The dictionary to initialize this dictionary. </param>
        /// <param name="comparer">The comparer. </param>
        public ObservableDictionary(IDictionary<TKey, TValue> dictionary, IEqualityComparer<TKey> comparer)
        {
            _dictionary = new Dictionary<TKey, TValue>(dictionary, comparer);
        }

        /// <summary>Initializes a new instance of the <see cref="ObservableDictionary{TKey, TValue}"/> class. </summary>
        /// <param name="capacity">The capacity. </param>
        /// <param name="comparer">The comparer. </param>
        public ObservableDictionary(int capacity, IEqualityComparer<TKey> comparer)
        {
            _dictionary = new Dictionary<TKey, TValue>(capacity, comparer);
        }

        /// <summary>Adds multiple key-value pairs the the dictionary. </summary>
        /// <param name="items">The key-value pairs. </param>
        public void AddRange(IDictionary<TKey, TValue> items)
        {
            if (items == null)
            {
                throw new ArgumentNullException("items");
            }

            if (items.Count > 0)
            {
                if (_dictionary.Count > 0)
                {
                    if (items.Keys.Any(k => _dictionary.ContainsKey(k)))
                    {
                        throw new ArgumentException("An item with the same key has already been added.");
                    }

                    foreach (var item in items)
                    {
                        _dictionary.Add(item.Key, item.Value);
                    }
                }
                else
                {
                    _dictionary = new Dictionary<TKey, TValue>(items);
                }

                OnCollectionChanged(NotifyCollectionChangedAction.Add, items.ToArray());
            }
        }

        /// <summary>Inserts a key-value pair into the dictionary. </summary>
        /// <param name="key">The key. </param>
        /// <param name="value">The value. </param>
        /// <param name="add">If true and key already exists then an exception is thrown. </param>
        private void Insert(TKey key, TValue value, bool add)
        {
            TValue item;
            if (_dictionary.TryGetValue(key, out item))
            {
                if (add)
                {
                    throw new ArgumentException("An item with the same key has already been added.");
                }

                if (Equals(item, value))
                {
                    return;
                }

                _dictionary[key] = value;
                OnCollectionChanged(NotifyCollectionChangedAction.Replace, new KeyValuePair<TKey, TValue>(key, value),
                    new KeyValuePair<TKey, TValue>(key, item));
            }
            else
            {
                _dictionary[key] = value;
                OnCollectionChanged(NotifyCollectionChangedAction.Add, new KeyValuePair<TKey, TValue>(key, value));
            }
        }

        private void OnPropertyChanged(string propertyName)
        {
            var copy = PropertyChanged;
            if (copy != null)
            {
                copy(this, new PropertyChangedEventArgs(propertyName));
            }
        }

        private void OnCollectionChanged()
        {
            OnPropertyChanged();
            var copy = CollectionChanged;
            if (copy != null)
            {
                copy(this, new NotifyCollectionChangedEventArgs(NotifyCollectionChangedAction.Reset));
            }
        }

        private void OnCollectionChanged(NotifyCollectionChangedAction action, KeyValuePair<TKey, TValue> changedItem)
        {
            OnPropertyChanged();
            var copy = CollectionChanged;
            if (copy != null)
            {
                copy(this, new NotifyCollectionChangedEventArgs(action, changedItem, 0));
            }
        }

        private void OnCollectionChanged(NotifyCollectionChangedAction action, KeyValuePair<TKey, TValue> newItem,
            KeyValuePair<TKey, TValue> oldItem)
        {
            OnPropertyChanged();
            var copy = CollectionChanged;
            if (copy != null)
            {
                copy(this, new NotifyCollectionChangedEventArgs(action, newItem, oldItem, 0));
            }
        }

        private void OnCollectionChanged(NotifyCollectionChangedAction action, IList newItems)
        {
            OnPropertyChanged();
            var copy = CollectionChanged;
            if (copy != null)
            {
                copy(this, new NotifyCollectionChangedEventArgs(action, newItems, 0));
            }
        }

        private void OnPropertyChanged()
        {
            OnPropertyChanged("Count");
            OnPropertyChanged("Item[]");
            OnPropertyChanged("Keys");
            OnPropertyChanged("Values");
        }

        #region IDictionary<TKey,TValue> interface

        public void Add(TKey key, TValue value)
        {
            Insert(key, value, true);
        }

        public bool ContainsKey(TKey key)
        {
            return _dictionary.ContainsKey(key);
        }

        public ICollection<TKey> Keys => _dictionary.Keys;

        ICollection IDictionary.Values => ((IDictionary) _dictionary).Values;

        ICollection IDictionary.Keys => ((IDictionary) _dictionary).Keys;

        IEnumerable<TValue> IReadOnlyDictionary<TKey, TValue>.Values => Values;

<<<<<<< HEAD
        public virtual bool Remove(TKey key)
=======
#endif

        public bool Remove(TKey key)
>>>>>>> 7b25cd56
        {
            if (key == null)
            {
                throw new ArgumentNullException("key");
            }

            TValue value;
            _dictionary.TryGetValue(key, out value);

            var removed = _dictionary.Remove(key);
            if (removed)
            {
                OnCollectionChanged();
            }

            //OnCollectionChanged(NotifyCollectionChangedAction.Remove, new KeyValuePair<TKey, TValue>(key, value));
            return removed;
        }

        public bool TryGetValue(TKey key, out TValue value)
        {
            return _dictionary.TryGetValue(key, out value);
        }

        IEnumerable<TKey> IReadOnlyDictionary<TKey, TValue>.Keys => Keys;

<<<<<<< HEAD
        public ICollection<TValue> Values => Dictionary.Values;
=======
#endif

        public ICollection<TValue> Values => _dictionary.Values;
>>>>>>> 7b25cd56

        public TValue this[TKey key]
        {
            get => _dictionary[key];
            set => Insert(key, value, false);
        }

        #endregion

        #region ICollection<KeyValuePair<TKey,TValue>> interface

        public void Add(KeyValuePair<TKey, TValue> item)
        {
            Insert(item.Key, item.Value, true);
        }

        void IDictionary.Add(object key, object value)
        {
            Insert((TKey) key, (TValue) value, true);
        }

        public void Clear()
        {
            if (_dictionary.Count > 0)
            {
                _dictionary.Clear();
                OnCollectionChanged();
            }
        }

        public void Initialize(IEnumerable<KeyValuePair<TKey, TValue>> keyValuePairs)
        {
            var pairs = keyValuePairs.ToList();
            foreach (var pair in pairs)
            {
                _dictionary[pair.Key] = pair.Value;
            }

            foreach (var key in _dictionary.Keys.Where(k => !pairs.Any(p => Equals(p.Key, k))).ToArray())
            {
                _dictionary.Remove(key);
            }

            OnCollectionChanged();
        }

        public void Initialize(IEnumerable keyValuePairs)
        {
            Initialize(keyValuePairs.Cast<KeyValuePair<TKey, TValue>>());
        }

        public bool Contains(object key)
        {
            return ContainsKey((TKey) key);
        }

        IDictionaryEnumerator IDictionary.GetEnumerator()
        {
            return ((IDictionary) _dictionary).GetEnumerator();
        }

        public void Remove(object key)
        {
            Remove((TKey) key);
        }

        public bool IsFixedSize => false;

        public bool Contains(KeyValuePair<TKey, TValue> item)
        {
            return _dictionary.Contains(item);
        }

        public void CopyTo(KeyValuePair<TKey, TValue>[] array, int arrayIndex)
        {
            ((IDictionary) _dictionary).CopyTo(array, arrayIndex);
        }

        public void CopyTo(Array array, int index)
        {
            ((IDictionary) _dictionary).CopyTo(array, index);
        }

        public int Count => _dictionary.Count;

        public bool IsSynchronized { get; private set; }
        public object SyncRoot { get; private set; }

        public bool IsReadOnly => ((IDictionary) _dictionary).IsReadOnly;

        object IDictionary.this[object key]
        {
            get => this[(TKey) key];
            set => this[(TKey) key] = (TValue) value;
        }

        public bool Remove(KeyValuePair<TKey, TValue> item)
        {
            return Remove(item.Key);
        }

        #endregion

        #region IEnumerable<KeyValuePair<TKey,TValue>> interface

        IEnumerator<KeyValuePair<TKey, TValue>> IEnumerable<KeyValuePair<TKey, TValue>>.GetEnumerator() => GetEnumerator();

        public Dictionary<TKey, TValue>.Enumerator GetEnumerator() => _dictionary.GetEnumerator();

        #endregion

        #region IEnumerable interface

        IEnumerator IEnumerable.GetEnumerator()
        {
            return ((IEnumerable) _dictionary).GetEnumerator();
        }

        #endregion

        #region INotifyCollectionChanged interface

        public event NotifyCollectionChangedEventHandler CollectionChanged;

        #endregion

        #region INotifyPropertyChanged interface

        public event PropertyChangedEventHandler PropertyChanged;

        #endregion
    }
}<|MERGE_RESOLUTION|>--- conflicted
+++ resolved
@@ -1,383 +1,371 @@
-﻿//-----------------------------------------------------------------------
-// <copyright file="ObservableDictionary.cs" company="MyToolkit">
-//     Copyright (c) Rico Suter. All rights reserved.
-// </copyright>
-// <license>http://mytoolkit.codeplex.com/license</license>
-// <author>Rico Suter, mail@rsuter.com</author>
-//-----------------------------------------------------------------------
-
-using System;
-using System.Collections;
-using System.Collections.Generic;
-using System.Collections.Specialized;
-using System.ComponentModel;
-using System.Linq;
-
-namespace NJsonSchema.Collections
-{
-    /// <summary>An implementation of an observable dictionary. </summary>
-    /// <typeparam name="TKey">The type of the key. </typeparam>
-    /// <typeparam name="TValue">The type of the value. </typeparam>
-    internal sealed class ObservableDictionary<TKey, TValue> :
-        IDictionary<TKey, TValue>, INotifyCollectionChanged,
-        INotifyPropertyChanged, IDictionary, 
-        IReadOnlyDictionary<TKey, TValue>
-    {
-        private Dictionary<TKey, TValue> _dictionary;
-
-        /// <summary>Initializes a new instance of the <see cref="ObservableDictionary{TKey, TValue}"/> class. </summary>
-        public ObservableDictionary()
-        {
-            _dictionary = new Dictionary<TKey, TValue>();
-        }
-
-        /// <summary>Initializes a new instance of the <see cref="ObservableDictionary{TKey, TValue}"/> class. </summary>
-        /// <param name="dictionary">The dictionary to initialize this dictionary. </param>
-        public ObservableDictionary(IDictionary<TKey, TValue> dictionary)
-        {
-            _dictionary = new Dictionary<TKey, TValue>(dictionary);
-        }
-
-        /// <summary>Initializes a new instance of the <see cref="ObservableDictionary{TKey, TValue}"/> class. </summary>
-        /// <param name="comparer">The comparer. </param>
-        public ObservableDictionary(IEqualityComparer<TKey> comparer)
-        {
-            _dictionary = new Dictionary<TKey, TValue>(comparer);
-        }
-
-        /// <summary>Initializes a new instance of the <see cref="ObservableDictionary{TKey, TValue}"/> class. </summary>
-        /// <param name="capacity">The capacity. </param>
-        public ObservableDictionary(int capacity)
-        {
-            _dictionary = new Dictionary<TKey, TValue>(capacity);
-        }
-
-        /// <summary>Initializes a new instance of the <see cref="ObservableDictionary{TKey, TValue}"/> class. </summary>
-        /// <param name="dictionary">The dictionary to initialize this dictionary. </param>
-        /// <param name="comparer">The comparer. </param>
-        public ObservableDictionary(IDictionary<TKey, TValue> dictionary, IEqualityComparer<TKey> comparer)
-        {
-            _dictionary = new Dictionary<TKey, TValue>(dictionary, comparer);
-        }
-
-        /// <summary>Initializes a new instance of the <see cref="ObservableDictionary{TKey, TValue}"/> class. </summary>
-        /// <param name="capacity">The capacity. </param>
-        /// <param name="comparer">The comparer. </param>
-        public ObservableDictionary(int capacity, IEqualityComparer<TKey> comparer)
-        {
-            _dictionary = new Dictionary<TKey, TValue>(capacity, comparer);
-        }
-
-        /// <summary>Adds multiple key-value pairs the the dictionary. </summary>
-        /// <param name="items">The key-value pairs. </param>
-        public void AddRange(IDictionary<TKey, TValue> items)
-        {
-            if (items == null)
-            {
-                throw new ArgumentNullException("items");
-            }
-
-            if (items.Count > 0)
-            {
-                if (_dictionary.Count > 0)
-                {
-                    if (items.Keys.Any(k => _dictionary.ContainsKey(k)))
-                    {
-                        throw new ArgumentException("An item with the same key has already been added.");
-                    }
-
-                    foreach (var item in items)
-                    {
-                        _dictionary.Add(item.Key, item.Value);
-                    }
-                }
-                else
-                {
-                    _dictionary = new Dictionary<TKey, TValue>(items);
-                }
-
-                OnCollectionChanged(NotifyCollectionChangedAction.Add, items.ToArray());
-            }
-        }
-
-        /// <summary>Inserts a key-value pair into the dictionary. </summary>
-        /// <param name="key">The key. </param>
-        /// <param name="value">The value. </param>
-        /// <param name="add">If true and key already exists then an exception is thrown. </param>
-        private void Insert(TKey key, TValue value, bool add)
-        {
-            TValue item;
-            if (_dictionary.TryGetValue(key, out item))
-            {
-                if (add)
-                {
-                    throw new ArgumentException("An item with the same key has already been added.");
-                }
-
-                if (Equals(item, value))
-                {
-                    return;
-                }
-
-                _dictionary[key] = value;
-                OnCollectionChanged(NotifyCollectionChangedAction.Replace, new KeyValuePair<TKey, TValue>(key, value),
-                    new KeyValuePair<TKey, TValue>(key, item));
-            }
-            else
-            {
-                _dictionary[key] = value;
-                OnCollectionChanged(NotifyCollectionChangedAction.Add, new KeyValuePair<TKey, TValue>(key, value));
-            }
-        }
-
-        private void OnPropertyChanged(string propertyName)
-        {
-            var copy = PropertyChanged;
-            if (copy != null)
-            {
-                copy(this, new PropertyChangedEventArgs(propertyName));
-            }
-        }
-
-        private void OnCollectionChanged()
-        {
-            OnPropertyChanged();
-            var copy = CollectionChanged;
-            if (copy != null)
-            {
-                copy(this, new NotifyCollectionChangedEventArgs(NotifyCollectionChangedAction.Reset));
-            }
-        }
-
-        private void OnCollectionChanged(NotifyCollectionChangedAction action, KeyValuePair<TKey, TValue> changedItem)
-        {
-            OnPropertyChanged();
-            var copy = CollectionChanged;
-            if (copy != null)
-            {
-                copy(this, new NotifyCollectionChangedEventArgs(action, changedItem, 0));
-            }
-        }
-
-        private void OnCollectionChanged(NotifyCollectionChangedAction action, KeyValuePair<TKey, TValue> newItem,
-            KeyValuePair<TKey, TValue> oldItem)
-        {
-            OnPropertyChanged();
-            var copy = CollectionChanged;
-            if (copy != null)
-            {
-                copy(this, new NotifyCollectionChangedEventArgs(action, newItem, oldItem, 0));
-            }
-        }
-
-        private void OnCollectionChanged(NotifyCollectionChangedAction action, IList newItems)
-        {
-            OnPropertyChanged();
-            var copy = CollectionChanged;
-            if (copy != null)
-            {
-                copy(this, new NotifyCollectionChangedEventArgs(action, newItems, 0));
-            }
-        }
-
-        private void OnPropertyChanged()
-        {
-            OnPropertyChanged("Count");
-            OnPropertyChanged("Item[]");
-            OnPropertyChanged("Keys");
-            OnPropertyChanged("Values");
-        }
-
-        #region IDictionary<TKey,TValue> interface
-
-        public void Add(TKey key, TValue value)
-        {
-            Insert(key, value, true);
-        }
-
-        public bool ContainsKey(TKey key)
-        {
-            return _dictionary.ContainsKey(key);
-        }
-
-        public ICollection<TKey> Keys => _dictionary.Keys;
-
-        ICollection IDictionary.Values => ((IDictionary) _dictionary).Values;
-
-        ICollection IDictionary.Keys => ((IDictionary) _dictionary).Keys;
-
-        IEnumerable<TValue> IReadOnlyDictionary<TKey, TValue>.Values => Values;
-
-<<<<<<< HEAD
-        public virtual bool Remove(TKey key)
-=======
-#endif
-
-        public bool Remove(TKey key)
->>>>>>> 7b25cd56
-        {
-            if (key == null)
-            {
-                throw new ArgumentNullException("key");
-            }
-
-            TValue value;
-            _dictionary.TryGetValue(key, out value);
-
-            var removed = _dictionary.Remove(key);
-            if (removed)
-            {
-                OnCollectionChanged();
-            }
-
-            //OnCollectionChanged(NotifyCollectionChangedAction.Remove, new KeyValuePair<TKey, TValue>(key, value));
-            return removed;
-        }
-
-        public bool TryGetValue(TKey key, out TValue value)
-        {
-            return _dictionary.TryGetValue(key, out value);
-        }
-
-        IEnumerable<TKey> IReadOnlyDictionary<TKey, TValue>.Keys => Keys;
-
-<<<<<<< HEAD
-        public ICollection<TValue> Values => Dictionary.Values;
-=======
-#endif
-
-        public ICollection<TValue> Values => _dictionary.Values;
->>>>>>> 7b25cd56
-
-        public TValue this[TKey key]
-        {
-            get => _dictionary[key];
-            set => Insert(key, value, false);
-        }
-
-        #endregion
-
-        #region ICollection<KeyValuePair<TKey,TValue>> interface
-
-        public void Add(KeyValuePair<TKey, TValue> item)
-        {
-            Insert(item.Key, item.Value, true);
-        }
-
-        void IDictionary.Add(object key, object value)
-        {
-            Insert((TKey) key, (TValue) value, true);
-        }
-
-        public void Clear()
-        {
-            if (_dictionary.Count > 0)
-            {
-                _dictionary.Clear();
-                OnCollectionChanged();
-            }
-        }
-
-        public void Initialize(IEnumerable<KeyValuePair<TKey, TValue>> keyValuePairs)
-        {
-            var pairs = keyValuePairs.ToList();
-            foreach (var pair in pairs)
-            {
-                _dictionary[pair.Key] = pair.Value;
-            }
-
-            foreach (var key in _dictionary.Keys.Where(k => !pairs.Any(p => Equals(p.Key, k))).ToArray())
-            {
-                _dictionary.Remove(key);
-            }
-
-            OnCollectionChanged();
-        }
-
-        public void Initialize(IEnumerable keyValuePairs)
-        {
-            Initialize(keyValuePairs.Cast<KeyValuePair<TKey, TValue>>());
-        }
-
-        public bool Contains(object key)
-        {
-            return ContainsKey((TKey) key);
-        }
-
-        IDictionaryEnumerator IDictionary.GetEnumerator()
-        {
-            return ((IDictionary) _dictionary).GetEnumerator();
-        }
-
-        public void Remove(object key)
-        {
-            Remove((TKey) key);
-        }
-
-        public bool IsFixedSize => false;
-
-        public bool Contains(KeyValuePair<TKey, TValue> item)
-        {
-            return _dictionary.Contains(item);
-        }
-
-        public void CopyTo(KeyValuePair<TKey, TValue>[] array, int arrayIndex)
-        {
-            ((IDictionary) _dictionary).CopyTo(array, arrayIndex);
-        }
-
-        public void CopyTo(Array array, int index)
-        {
-            ((IDictionary) _dictionary).CopyTo(array, index);
-        }
-
-        public int Count => _dictionary.Count;
-
-        public bool IsSynchronized { get; private set; }
-        public object SyncRoot { get; private set; }
-
-        public bool IsReadOnly => ((IDictionary) _dictionary).IsReadOnly;
-
-        object IDictionary.this[object key]
-        {
-            get => this[(TKey) key];
-            set => this[(TKey) key] = (TValue) value;
-        }
-
-        public bool Remove(KeyValuePair<TKey, TValue> item)
-        {
-            return Remove(item.Key);
-        }
-
-        #endregion
-
-        #region IEnumerable<KeyValuePair<TKey,TValue>> interface
-
-        IEnumerator<KeyValuePair<TKey, TValue>> IEnumerable<KeyValuePair<TKey, TValue>>.GetEnumerator() => GetEnumerator();
-
-        public Dictionary<TKey, TValue>.Enumerator GetEnumerator() => _dictionary.GetEnumerator();
-
-        #endregion
-
-        #region IEnumerable interface
-
-        IEnumerator IEnumerable.GetEnumerator()
-        {
-            return ((IEnumerable) _dictionary).GetEnumerator();
-        }
-
-        #endregion
-
-        #region INotifyCollectionChanged interface
-
-        public event NotifyCollectionChangedEventHandler CollectionChanged;
-
-        #endregion
-
-        #region INotifyPropertyChanged interface
-
-        public event PropertyChangedEventHandler PropertyChanged;
-
-        #endregion
-    }
+﻿//-----------------------------------------------------------------------
+// <copyright file="ObservableDictionary.cs" company="MyToolkit">
+//     Copyright (c) Rico Suter. All rights reserved.
+// </copyright>
+// <license>http://mytoolkit.codeplex.com/license</license>
+// <author>Rico Suter, mail@rsuter.com</author>
+//-----------------------------------------------------------------------
+
+using System;
+using System.Collections;
+using System.Collections.Generic;
+using System.Collections.Specialized;
+using System.ComponentModel;
+using System.Linq;
+
+namespace NJsonSchema.Collections
+{
+    /// <summary>An implementation of an observable dictionary. </summary>
+    /// <typeparam name="TKey">The type of the key. </typeparam>
+    /// <typeparam name="TValue">The type of the value. </typeparam>
+    internal sealed class ObservableDictionary<TKey, TValue> :
+        IDictionary<TKey, TValue>, INotifyCollectionChanged,
+        INotifyPropertyChanged, IDictionary, 
+        IReadOnlyDictionary<TKey, TValue>
+    {
+        private Dictionary<TKey, TValue> _dictionary;
+
+        /// <summary>Initializes a new instance of the <see cref="ObservableDictionary{TKey, TValue}"/> class. </summary>
+        public ObservableDictionary()
+        {
+            _dictionary = new Dictionary<TKey, TValue>();
+        }
+
+        /// <summary>Initializes a new instance of the <see cref="ObservableDictionary{TKey, TValue}"/> class. </summary>
+        /// <param name="dictionary">The dictionary to initialize this dictionary. </param>
+        public ObservableDictionary(IDictionary<TKey, TValue> dictionary)
+        {
+            _dictionary = new Dictionary<TKey, TValue>(dictionary);
+        }
+
+        /// <summary>Initializes a new instance of the <see cref="ObservableDictionary{TKey, TValue}"/> class. </summary>
+        /// <param name="comparer">The comparer. </param>
+        public ObservableDictionary(IEqualityComparer<TKey> comparer)
+        {
+            _dictionary = new Dictionary<TKey, TValue>(comparer);
+        }
+
+        /// <summary>Initializes a new instance of the <see cref="ObservableDictionary{TKey, TValue}"/> class. </summary>
+        /// <param name="capacity">The capacity. </param>
+        public ObservableDictionary(int capacity)
+        {
+            _dictionary = new Dictionary<TKey, TValue>(capacity);
+        }
+
+        /// <summary>Initializes a new instance of the <see cref="ObservableDictionary{TKey, TValue}"/> class. </summary>
+        /// <param name="dictionary">The dictionary to initialize this dictionary. </param>
+        /// <param name="comparer">The comparer. </param>
+        public ObservableDictionary(IDictionary<TKey, TValue> dictionary, IEqualityComparer<TKey> comparer)
+        {
+            _dictionary = new Dictionary<TKey, TValue>(dictionary, comparer);
+        }
+
+        /// <summary>Initializes a new instance of the <see cref="ObservableDictionary{TKey, TValue}"/> class. </summary>
+        /// <param name="capacity">The capacity. </param>
+        /// <param name="comparer">The comparer. </param>
+        public ObservableDictionary(int capacity, IEqualityComparer<TKey> comparer)
+        {
+            _dictionary = new Dictionary<TKey, TValue>(capacity, comparer);
+        }
+
+        /// <summary>Adds multiple key-value pairs the the dictionary. </summary>
+        /// <param name="items">The key-value pairs. </param>
+        public void AddRange(IDictionary<TKey, TValue> items)
+        {
+            if (items == null)
+            {
+                throw new ArgumentNullException("items");
+            }
+
+            if (items.Count > 0)
+            {
+                if (_dictionary.Count > 0)
+                {
+                    if (items.Keys.Any(k => _dictionary.ContainsKey(k)))
+                    {
+                        throw new ArgumentException("An item with the same key has already been added.");
+                    }
+
+                    foreach (var item in items)
+                    {
+                        _dictionary.Add(item.Key, item.Value);
+                    }
+                }
+                else
+                {
+                    _dictionary = new Dictionary<TKey, TValue>(items);
+                }
+
+                OnCollectionChanged(NotifyCollectionChangedAction.Add, items.ToArray());
+            }
+        }
+
+        /// <summary>Inserts a key-value pair into the dictionary. </summary>
+        /// <param name="key">The key. </param>
+        /// <param name="value">The value. </param>
+        /// <param name="add">If true and key already exists then an exception is thrown. </param>
+        private void Insert(TKey key, TValue value, bool add)
+        {
+            TValue item;
+            if (_dictionary.TryGetValue(key, out item))
+            {
+                if (add)
+                {
+                    throw new ArgumentException("An item with the same key has already been added.");
+                }
+
+                if (Equals(item, value))
+                {
+                    return;
+                }
+
+                _dictionary[key] = value;
+                OnCollectionChanged(NotifyCollectionChangedAction.Replace, new KeyValuePair<TKey, TValue>(key, value),
+                    new KeyValuePair<TKey, TValue>(key, item));
+            }
+            else
+            {
+                _dictionary[key] = value;
+                OnCollectionChanged(NotifyCollectionChangedAction.Add, new KeyValuePair<TKey, TValue>(key, value));
+            }
+        }
+
+        private void OnPropertyChanged(string propertyName)
+        {
+            var copy = PropertyChanged;
+            if (copy != null)
+            {
+                copy(this, new PropertyChangedEventArgs(propertyName));
+            }
+        }
+
+        private void OnCollectionChanged()
+        {
+            OnPropertyChanged();
+            var copy = CollectionChanged;
+            if (copy != null)
+            {
+                copy(this, new NotifyCollectionChangedEventArgs(NotifyCollectionChangedAction.Reset));
+            }
+        }
+
+        private void OnCollectionChanged(NotifyCollectionChangedAction action, KeyValuePair<TKey, TValue> changedItem)
+        {
+            OnPropertyChanged();
+            var copy = CollectionChanged;
+            if (copy != null)
+            {
+                copy(this, new NotifyCollectionChangedEventArgs(action, changedItem, 0));
+            }
+        }
+
+        private void OnCollectionChanged(NotifyCollectionChangedAction action, KeyValuePair<TKey, TValue> newItem,
+            KeyValuePair<TKey, TValue> oldItem)
+        {
+            OnPropertyChanged();
+            var copy = CollectionChanged;
+            if (copy != null)
+            {
+                copy(this, new NotifyCollectionChangedEventArgs(action, newItem, oldItem, 0));
+            }
+        }
+
+        private void OnCollectionChanged(NotifyCollectionChangedAction action, IList newItems)
+        {
+            OnPropertyChanged();
+            var copy = CollectionChanged;
+            if (copy != null)
+            {
+                copy(this, new NotifyCollectionChangedEventArgs(action, newItems, 0));
+            }
+        }
+
+        private void OnPropertyChanged()
+        {
+            OnPropertyChanged("Count");
+            OnPropertyChanged("Item[]");
+            OnPropertyChanged("Keys");
+            OnPropertyChanged("Values");
+        }
+
+        #region IDictionary<TKey,TValue> interface
+
+        public void Add(TKey key, TValue value)
+        {
+            Insert(key, value, true);
+        }
+
+        public bool ContainsKey(TKey key)
+        {
+            return _dictionary.ContainsKey(key);
+        }
+
+        public ICollection<TKey> Keys => _dictionary.Keys;
+
+        ICollection IDictionary.Values => ((IDictionary) _dictionary).Values;
+
+        ICollection IDictionary.Keys => ((IDictionary) _dictionary).Keys;
+
+        IEnumerable<TValue> IReadOnlyDictionary<TKey, TValue>.Values => Values;
+
+        public bool Remove(TKey key)
+        {
+            if (key == null)
+            {
+                throw new ArgumentNullException("key");
+            }
+
+            TValue value;
+            _dictionary.TryGetValue(key, out value);
+
+            var removed = _dictionary.Remove(key);
+            if (removed)
+            {
+                OnCollectionChanged();
+            }
+
+            //OnCollectionChanged(NotifyCollectionChangedAction.Remove, new KeyValuePair<TKey, TValue>(key, value));
+            return removed;
+        }
+
+        public bool TryGetValue(TKey key, out TValue value)
+        {
+            return _dictionary.TryGetValue(key, out value);
+        }
+
+        IEnumerable<TKey> IReadOnlyDictionary<TKey, TValue>.Keys => Keys;
+
+        public ICollection<TValue> Values => _dictionary.Values;
+
+        public TValue this[TKey key]
+        {
+            get => _dictionary[key];
+            set => Insert(key, value, false);
+        }
+
+        #endregion
+
+        #region ICollection<KeyValuePair<TKey,TValue>> interface
+
+        public void Add(KeyValuePair<TKey, TValue> item)
+        {
+            Insert(item.Key, item.Value, true);
+        }
+
+        void IDictionary.Add(object key, object value)
+        {
+            Insert((TKey) key, (TValue) value, true);
+        }
+
+        public void Clear()
+        {
+            if (_dictionary.Count > 0)
+            {
+                _dictionary.Clear();
+                OnCollectionChanged();
+            }
+        }
+
+        public void Initialize(IEnumerable<KeyValuePair<TKey, TValue>> keyValuePairs)
+        {
+            var pairs = keyValuePairs.ToList();
+            foreach (var pair in pairs)
+            {
+                _dictionary[pair.Key] = pair.Value;
+            }
+
+            foreach (var key in _dictionary.Keys.Where(k => !pairs.Any(p => Equals(p.Key, k))).ToArray())
+            {
+                _dictionary.Remove(key);
+            }
+
+            OnCollectionChanged();
+        }
+
+        public void Initialize(IEnumerable keyValuePairs)
+        {
+            Initialize(keyValuePairs.Cast<KeyValuePair<TKey, TValue>>());
+        }
+
+        public bool Contains(object key)
+        {
+            return ContainsKey((TKey) key);
+        }
+
+        IDictionaryEnumerator IDictionary.GetEnumerator()
+        {
+            return ((IDictionary) _dictionary).GetEnumerator();
+        }
+
+        public void Remove(object key)
+        {
+            Remove((TKey) key);
+        }
+
+        public bool IsFixedSize => false;
+
+        public bool Contains(KeyValuePair<TKey, TValue> item)
+        {
+            return _dictionary.Contains(item);
+        }
+
+        public void CopyTo(KeyValuePair<TKey, TValue>[] array, int arrayIndex)
+        {
+            ((IDictionary) _dictionary).CopyTo(array, arrayIndex);
+        }
+
+        public void CopyTo(Array array, int index)
+        {
+            ((IDictionary) _dictionary).CopyTo(array, index);
+        }
+
+        public int Count => _dictionary.Count;
+
+        public bool IsSynchronized { get; private set; }
+        public object SyncRoot { get; private set; }
+
+        public bool IsReadOnly => ((IDictionary) _dictionary).IsReadOnly;
+
+        object IDictionary.this[object key]
+        {
+            get => this[(TKey) key];
+            set => this[(TKey) key] = (TValue) value;
+        }
+
+        public bool Remove(KeyValuePair<TKey, TValue> item)
+        {
+            return Remove(item.Key);
+        }
+
+        #endregion
+
+        #region IEnumerable<KeyValuePair<TKey,TValue>> interface
+
+        IEnumerator<KeyValuePair<TKey, TValue>> IEnumerable<KeyValuePair<TKey, TValue>>.GetEnumerator() => GetEnumerator();
+
+        public Dictionary<TKey, TValue>.Enumerator GetEnumerator() => _dictionary.GetEnumerator();
+
+        #endregion
+
+        #region IEnumerable interface
+
+        IEnumerator IEnumerable.GetEnumerator()
+        {
+            return ((IEnumerable) _dictionary).GetEnumerator();
+        }
+
+        #endregion
+
+        #region INotifyCollectionChanged interface
+
+        public event NotifyCollectionChangedEventHandler CollectionChanged;
+
+        #endregion
+
+        #region INotifyPropertyChanged interface
+
+        public event PropertyChangedEventHandler PropertyChanged;
+
+        #endregion
+    }
 }