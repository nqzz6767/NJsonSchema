--- conflicted
+++ resolved
@@ -15,37 +15,23 @@
     public interface IReflectionService
     {
         /// <summary>Creates a <see cref="JsonTypeDescription"/> from a <see cref="Type"/>. </summary>
-<<<<<<< HEAD
         /// <param name="typeWithContext">The type. </param>
-=======
-        /// <param name="type">The type. </param>
-        /// <param name="parentAttributes">The parent's attributes (i.e. parameter or property attributes).</param>
         /// <param name="defaultReferenceTypeNullHandling">The default reference type null handling.</param>
         /// <param name="settings">The settings.</param>
         /// <returns>The <see cref="JsonTypeDescription"/>. </returns>
-        JsonTypeDescription GetDescription(Type type, IEnumerable<Attribute> parentAttributes,
-            ReferenceTypeNullHandling defaultReferenceTypeNullHandling, JsonSchemaGeneratorSettings settings);
+        JsonTypeDescription GetDescription(TypeWithContext typeWithContext, ReferenceTypeNullHandling defaultReferenceTypeNullHandling, JsonSchemaGeneratorSettings settings);
 
         /// <summary>Creates a <see cref="JsonTypeDescription"/> from a <see cref="Type"/>. </summary>
-        /// <param name="type">The type. </param>
-        /// <param name="parentAttributes">The parent's attributes (i.e. parameter or property attributes).</param>
->>>>>>> 2076dae6
+        /// <param name="typeWithContext">The type. </param>
         /// <param name="settings">The settings.</param>
         /// <returns>The <see cref="JsonTypeDescription"/>. </returns>
         JsonTypeDescription GetDescription(TypeWithContext typeWithContext, JsonSchemaGeneratorSettings settings);
 
         /// <summary>Checks whether a type is nullable.</summary>
-<<<<<<< HEAD
-        /// <param name="typeWithContext">The type.</param>
-        /// <param name="settings">The settings</param>
-        /// <returns>true if the type can be null.</returns>
-        bool IsNullable(TypeWithContext typeWithContext, JsonSchemaGeneratorSettings settings);
-=======
         /// <param name="type">The type.</param>
         /// <param name="parentAttributes">The parent attributes (e.g. property or parameter attributes).</param>
         /// <param name="defaultReferenceTypeNullHandling">The default reference type null handling used when no nullability information is available.</param>
         /// <returns>true if the type can be null.</returns>
         bool IsNullable(Type type, IEnumerable<Attribute> parentAttributes, ReferenceTypeNullHandling defaultReferenceTypeNullHandling);
->>>>>>> 2076dae6
     }
 }