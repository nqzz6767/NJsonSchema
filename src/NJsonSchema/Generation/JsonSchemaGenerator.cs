--- conflicted
+++ resolved
@@ -1142,11 +1142,7 @@
                 }
                 else
                 {
-<<<<<<< HEAD
-                    var baseDiscriminator = schema.DiscriminatorObject;
-=======
                     var baseDiscriminator = schema.ResponsibleDiscriminatorObject ?? schema.ActualTypeSchema.ResponsibleDiscriminatorObject;
->>>>>>> b819a4ea
                     baseDiscriminator?.AddMapping(type, schema);
                 }
             }
