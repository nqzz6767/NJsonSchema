--- conflicted
+++ resolved
@@ -547,31 +547,7 @@
 
                 var requiresSchemaReference = RequiresSchemaReference(propertyType, propertyAttributes);
                 if (requiresSchemaReference)
-<<<<<<< HEAD
-                    jsonProperty = new JsonProperty();
-=======
-                {
-                    var propertySchema = await GenerateAsync(propertyType, propertyAttributes, schemaResolver).ConfigureAwait(false);
-
-                    // The schema is automatically added to Definitions if it is missing in JsonPathUtilities.GetJsonPath()
-                    if (Settings.NullHandling == NullHandling.JsonSchema)
-                    {
-                        jsonProperty = new JsonProperty();
-                        jsonProperty.OneOf.Add(new JsonSchema4
-                        {
-                            SchemaReference = propertySchema.ActualSchema
-                        });
-                    }
-                    else
-                    {
-                        jsonProperty = new JsonProperty();
-                        jsonProperty.AllOf.Add(new JsonSchema4
-                        {
-                            SchemaReference = propertySchema.ActualSchema
-                        });
-                    }
-                }
->>>>>>> c2f7ed64
+                    jsonProperty = new JsonProperty()
                 else
                     jsonProperty = await GenerateAsync<JsonProperty>(propertyType, propertyAttributes, schemaResolver).ConfigureAwait(false);
 
@@ -808,4 +784,4 @@
                 return property.DefaultValue;
         }
     }
-}
+}