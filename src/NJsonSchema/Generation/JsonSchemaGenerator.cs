--- conflicted
+++ resolved
@@ -137,11 +137,7 @@
                 if (typeDescription.IsDictionary)
                 {
                     typeDescription.ApplyType(schema);
-<<<<<<< HEAD
                     await GenerateDictionaryAsync(schema, typeWithContext, schemaResolver).ConfigureAwait(false);
-=======
-                    await GenerateDictionaryAsync(schema, type, parentAttributes, schemaResolver).ConfigureAwait(false);
->>>>>>> 2076dae6
                 }
                 else
                 {
@@ -460,15 +456,11 @@
             var itemType = jsonSchemaAttribute?.ArrayItem ?? typeWithContext.OriginalType.GetEnumerableItemType();
             if (itemType != null)
             {
-                var itemIsNullable = parentAttributes?.OfType<ItemsCanBeNullAttribute>().Any() == true ||
+                var itemIsNullable = typeWithContext.GetContextAttributes<ItemsCanBeNullAttribute>().Any() == true ||
                     itemType.Name == "Nullable`1";
 
                 schema.Item = await GenerateWithReferenceAndNullabilityAsync<JsonSchema4>(
-<<<<<<< HEAD
-                    TypeWithContext.ForType(itemType), typeWithContext.GetContextAttributes<ItemsCanBeNullAttribute>().Any() == true, schemaResolver, async (s, r) =>
-=======
-                    itemType, null, itemIsNullable, schemaResolver, async (s, r) =>
->>>>>>> 2076dae6
+                    TypeWithContext.ForType(itemType), itemIsNullable, schemaResolver, async (s, r) =>
                     {
                         if (Settings.GenerateXmlObjects)
                         {
@@ -516,11 +508,7 @@
         }
 
         /// <exception cref="InvalidOperationException">Could not find value type of dictionary type.</exception>
-<<<<<<< HEAD
         private async Task GenerateDictionaryAsync<TSchemaType>(TSchemaType schema, TypeWithContext typeWithContext, JsonSchemaResolver schemaResolver)
-=======
-        private async Task GenerateDictionaryAsync<TSchemaType>(TSchemaType schema, Type type, IEnumerable<Attribute> parentAttributes, JsonSchemaResolver schemaResolver)
->>>>>>> 2076dae6
             where TSchemaType : JsonSchema4, new()
         {
             var genericTypeArguments = typeWithContext.GenericArguments;
@@ -528,25 +516,8 @@
             var keyType = genericTypeArguments.Length == 2 ? genericTypeArguments[0] : TypeWithContext.ForType(typeof(string));
             if (keyType.OriginalType.GetTypeInfo().IsEnum)
             {
-<<<<<<< HEAD
-                var keySchema = await GenerateAsync(keyType.OriginalType, schemaResolver).ConfigureAwait(false);
-
-                var valueTypeDescription = Settings.ReflectionService.GetDescription(keyType, Settings);
-                if (valueTypeDescription.RequiresSchemaReference(Settings.TypeMappers))
-                {
-                    schema.DictionaryKey = new JsonSchema4
-                    {
-                        Reference = keySchema
-                    };
-                }
-                else
-                {
-                    schema.DictionaryKey = keySchema;
-                }
-=======
                 schema.DictionaryKey = await GenerateWithReferenceAsync<JsonSchema4>(
                     keyType, null, schemaResolver).ConfigureAwait(false);
->>>>>>> 2076dae6
             }
 
             var valueType = genericTypeArguments.Length == 2 ? genericTypeArguments[1] : TypeWithContext.ForType(typeof(object));
@@ -556,20 +527,11 @@
             }
             else
             {
-<<<<<<< HEAD
-                var additionalPropertiesSchema = await GenerateAsync(valueType.OriginalType, schemaResolver).ConfigureAwait(false);
-
-                var valueTypeDescription = Settings.ReflectionService.GetDescription(valueType, Settings);
-                if (valueTypeDescription.RequiresSchemaReference(Settings.TypeMappers))
-                {
-                    schema.AdditionalPropertiesSchema = new JsonSchema4
-=======
                 var valueIsNullable = parentAttributes?.OfType<ItemsCanBeNullAttribute>().Any() == true ||
                     valueType.Name == "Nullable`1";
 
                 schema.AdditionalPropertiesSchema = await GenerateWithReferenceAndNullabilityAsync<JsonSchema4>(
                     valueType, null, valueIsNullable, schemaResolver/*, async (s, r) =>
->>>>>>> 2076dae6
                     {
                         // TODO: Generate xml for key
                         if (Settings.GenerateXmlObjects)
