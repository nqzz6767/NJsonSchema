//-----------------------------------------------------------------------
// <copyright file="JsonSchemaGenerator.cs" company="NJsonSchema">
//     Copyright (c) Rico Suter. All rights reserved.
// </copyright>
// <license>https://github.com/rsuter/NJsonSchema/blob/master/LICENSE.md</license>
// <author>Rico Suter, mail@rsuter.com</author>
//-----------------------------------------------------------------------

using Namotion.Reflection;
using Newtonsoft.Json;
using Newtonsoft.Json.Converters;
using Newtonsoft.Json.Linq;
using Newtonsoft.Json.Serialization;
using NJsonSchema.Annotations;
using NJsonSchema.Converters;
using NJsonSchema.Generation.TypeMappers;
using NJsonSchema.Infrastructure;
using System;
using System.Collections;
using System.Collections.Generic;
using System.Linq;
using System.Reflection;
using System.Threading.Tasks;

namespace NJsonSchema.Generation
{
    /// <summary>Generates a <see cref="JsonSchema4"/> object for a given type. </summary>
    public class JsonSchemaGenerator
    {
        private static readonly Dictionary<string, string> DataTypeFormats = new Dictionary<string, string>
        {
            {"DateTime", JsonFormatStrings.DateTime},
            {"Date", JsonFormatStrings.Date},
            {"Time", JsonFormatStrings.Time},
            {"EmailAddress", JsonFormatStrings.Email},
            {"PhoneNumber", JsonFormatStrings.Phone},
            {"Url", JsonFormatStrings.Uri}
        };

        /// <summary>Initializes a new instance of the <see cref="JsonSchemaGenerator"/> class.</summary>
        /// <param name="settings">The settings.</param>
        public JsonSchemaGenerator(JsonSchemaGeneratorSettings settings)
        {
            Settings = settings;
        }

        /// <summary>Gets the settings.</summary>
        public JsonSchemaGeneratorSettings Settings { get; }

        /// <summary>Generates a <see cref="JsonSchema4" /> object for the given type and adds the mapping to the given resolver.</summary>
        /// <param name="type">The type.</param>
        /// <returns>The schema.</returns>
        /// <exception cref="InvalidOperationException">Could not find value type of dictionary type.</exception>
        public async Task<JsonSchema4> GenerateAsync(Type type)
        {
            var schema = new JsonSchema4();
            var schemaResolver = new JsonSchemaResolver(schema, Settings);
            await GenerateAsync(TypeWithContext.ForType(type), schema, schemaResolver).ConfigureAwait(false);
            return schema;
        }

        /// <summary>Generates a <see cref="JsonSchema4" /> object for the given type and adds the mapping to the given resolver.</summary>
        /// <param name="type">The type.</param>
        /// <param name="schemaResolver">The schema resolver.</param>
        /// <returns>The schema.</returns>
        /// <exception cref="InvalidOperationException">Could not find value type of dictionary type.</exception>
        public Task<JsonSchema4> GenerateAsync(Type type, JsonSchemaResolver schemaResolver)
        {
            return GenerateAsync<JsonSchema4>(type, schemaResolver);
        }

        /// <summary>Generates a <see cref="JsonSchema4" /> object for the given type and adds the mapping to the given resolver.</summary>
        /// <param name="type">The type.</param>
        /// <param name="schemaResolver">The schema resolver.</param>
        /// <returns>The schema.</returns>
        /// <exception cref="InvalidOperationException">Could not find value type of dictionary type.</exception>
        public Task<TSchemaType> GenerateAsync<TSchemaType>(Type type, JsonSchemaResolver schemaResolver)
            where TSchemaType : JsonSchema4, new()
        {
            return GenerateAsync<TSchemaType>(TypeWithContext.ForType(type), schemaResolver);
        }

        /// <summary>Generates a <see cref="JsonSchema4" /> object for the given type and adds the mapping to the given resolver.</summary>
        /// <param name="typeWithContext">The type.</param>
        /// <param name="schemaResolver">The schema resolver.</param>
        /// <returns>The schema.</returns>
        /// <exception cref="InvalidOperationException">Could not find value type of dictionary type.</exception>
        public async Task<JsonSchema4> GenerateAsync(TypeWithContext typeWithContext, JsonSchemaResolver schemaResolver)
        {
            return await GenerateAsync<JsonSchema4>(typeWithContext, schemaResolver).ConfigureAwait(false);
        }

        /// <summary>Generates a <see cref="JsonSchema4" /> object for the given type and adds the mapping to the given resolver.</summary>
        /// <param name="typeWithContext">The type.</param>
        /// <param name="schemaResolver">The schema resolver.</param>
        /// <returns>The schema.</returns>
        /// <exception cref="InvalidOperationException">Could not find value type of dictionary type.</exception>
        public async Task<TSchemaType> GenerateAsync<TSchemaType>(TypeWithContext typeWithContext, JsonSchemaResolver schemaResolver)
            where TSchemaType : JsonSchema4, new()
        {
            var schema = new TSchemaType();
            await GenerateAsync(typeWithContext, schema, schemaResolver).ConfigureAwait(false);
            return schema;
        }

        /// <summary>Generates a <see cref="JsonSchema4" /> object for the given type and adds the mapping to the given resolver.</summary>
        /// <typeparam name="TSchemaType">The type of the schema.</typeparam>
        /// <param name="typeWithContext">The type.</param>
        /// <param name="schema">The schema.</param>
        /// <param name="schemaResolver">The schema resolver.</param>
        /// <returns>The schema.</returns>
        /// <exception cref="InvalidOperationException">Could not find value type of dictionary type.</exception>
        public virtual async Task GenerateAsync<TSchemaType>(TypeWithContext typeWithContext, TSchemaType schema, JsonSchemaResolver schemaResolver)
            where TSchemaType : JsonSchema4, new()
        {
            var type = typeWithContext.OriginalType;
            var jsonSchemaTypeAttribute = typeWithContext.GetTypeAttribute<JsonSchemaTypeAttribute>() ??
                                          typeWithContext.GetContextAttribute<JsonSchemaTypeAttribute>();

            if (jsonSchemaTypeAttribute != null)
                type = jsonSchemaTypeAttribute.Type;

            ApplyExtensionDataAttributes(typeWithContext, schema);

            if (await TryHandleSpecialTypesAsync(typeWithContext, schema, schemaResolver).ConfigureAwait(false))
            {
                await ApplySchemaProcessorsAsync(type, schema, schemaResolver).ConfigureAwait(false);
                return;
            }

            if (schemaResolver.RootObject == schema)
                schema.Title = Settings.SchemaNameGenerator.Generate(type);

            var typeDescription = Settings.ReflectionService.GetDescription(typeWithContext, Settings);
            if (typeDescription.Type.HasFlag(JsonObjectType.Object))
            {
                if (typeDescription.IsDictionary)
                {
                    typeDescription.ApplyType(schema);
                    await GenerateDictionaryAsync(schema, typeWithContext, schemaResolver).ConfigureAwait(false);
                }
                else
                {
                    if (schemaResolver.HasSchema(type, false))
                    {
                        schema.Reference = schemaResolver.GetSchema(type, false);
                    }
                    else if (schema.GetType() == typeof(JsonSchema4))
                    {
                        await GenerateObjectAsync(type, typeDescription, schema, schemaResolver).ConfigureAwait(false);
                    }
                    else
                    {
                        schema.Reference = await GenerateAsync(typeWithContext, schemaResolver).ConfigureAwait(false);
                    }
                }
            }
            else if (typeDescription.IsEnum)
                await GenerateEnum(schema, typeWithContext, typeDescription, schemaResolver).ConfigureAwait(false);
            else if (typeDescription.Type.HasFlag(JsonObjectType.Array)) // TODO: Add support for tuples?
                await GenerateArray(schema, typeWithContext, typeDescription, schemaResolver).ConfigureAwait(false);
            else
                typeDescription.ApplyType(schema);

            await ApplySchemaProcessorsAsync(type, schema, schemaResolver).ConfigureAwait(false);
        }

        /// <summary>Generetes a schema directly or referenced for the requested schema type; 
        /// does NOT change nullability.</summary>
        /// <typeparam name="TSchemaType">The resulted schema type which may reference the actual schema.</typeparam>
        /// <param name="typeWithContext">The type of the schema to generate.</param>
        /// <param name="schemaResolver">The schema resolver.</param>
        /// <param name="transformation">An action to transform the resulting schema (e.g. property or parameter) before the type of reference is determined (with $ref or allOf/oneOf).</param>
        /// <returns>The requested schema object.</returns>
        public async Task<TSchemaType> GenerateWithReferenceAsync<TSchemaType>(
            TypeWithContext typeWithContext,
            JsonSchemaResolver schemaResolver,
            Func<TSchemaType, JsonSchema4, Task> transformation = null)
            where TSchemaType : JsonSchema4, new()
        {
            return await GenerateWithReferenceAndNullabilityAsync(typeWithContext, false, schemaResolver, transformation).ConfigureAwait(false);
        }

        /// <summary>Generetes a schema directly or referenced for the requested schema type; 
        /// also adds nullability if required by looking at the type's <see cref="JsonTypeDescription" />.</summary>
        /// <typeparam name="TSchemaType">The resulted schema type which may reference the actual schema.</typeparam>
        /// <param name="typeWithContext">The type of the schema to generate.</param>
        /// <param name="schemaResolver">The schema resolver.</param>
        /// <param name="transformation">An action to transform the resulting schema (e.g. property or parameter) before the type of reference is determined (with $ref or allOf/oneOf).</param>
        /// <returns>The requested schema object.</returns>
        public async Task<TSchemaType> GenerateWithReferenceAndNullabilityAsync<TSchemaType>(
            TypeWithContext typeWithContext, JsonSchemaResolver schemaResolver,
            Func<TSchemaType, JsonSchema4, Task> transformation = null)
            where TSchemaType : JsonSchema4, new()
        {
            var typeDescription = Settings.ReflectionService.GetDescription(typeWithContext, Settings);

            return await GenerateWithReferenceAndNullabilityAsync(typeWithContext, typeDescription.IsNullable, schemaResolver, transformation).ConfigureAwait(false);
        }

        /// <summary>Generetes a schema directly or referenced for the requested schema type; also adds nullability if required.</summary>
        /// <typeparam name="TSchemaType">The resulted schema type which may reference the actual schema.</typeparam>
        /// <param name="typeWithContext">The type of the schema to generate.</param>
        /// <param name="isNullable">Specifies whether the property, parameter or requested schema type is nullable.</param>
        /// <param name="schemaResolver">The schema resolver.</param>
        /// <param name="transformation">An action to transform the resulting schema (e.g. property or parameter) before the type of reference is determined (with $ref or allOf/oneOf).</param>
        /// <returns>The requested schema object.</returns>
        public virtual async Task<TSchemaType> GenerateWithReferenceAndNullabilityAsync<TSchemaType>(
            TypeWithContext typeWithContext, bool isNullable, JsonSchemaResolver schemaResolver,
            Func<TSchemaType, JsonSchema4, Task> transformation = null)
            where TSchemaType : JsonSchema4, new()
        {
            var typeDescription = Settings.ReflectionService.GetDescription(typeWithContext, Settings);
            var requiresSchemaReference = typeDescription.RequiresSchemaReference(Settings.TypeMappers);

            JsonSchema4 referencedSchema;
            if (!requiresSchemaReference)
            {
                var schema = await GenerateAsync<TSchemaType>(typeWithContext, schemaResolver).ConfigureAwait(false);
                if (!schema.HasReference)
                {
                    if (transformation != null)
                        await transformation(schema, schema).ConfigureAwait(false);

                    if (isNullable)
                    {
                        if (Settings.SchemaType == SchemaType.JsonSchema)
                        {
                            if (schema.Type == JsonObjectType.None)
                            {
                                schema.OneOf.Add(new JsonSchema4 { Type = JsonObjectType.None });
                                schema.OneOf.Add(new JsonSchema4 { Type = JsonObjectType.Null });
                            }
                            else
                                schema.Type = schema.Type | JsonObjectType.Null;
                        }
                        else if (Settings.SchemaType == SchemaType.OpenApi3)
                        {
                            schema.IsNullableRaw = isNullable;
                        }
                    }

                    return schema;
                }
                else // TODO: Is this else needed?
                {
                    referencedSchema = schema.ActualSchema;
                }
            }
            else
            {
                referencedSchema = await GenerateAsync<JsonSchema4>(typeWithContext, schemaResolver).ConfigureAwait(false);
            }

            var referencingSchema = new TSchemaType();
            if (transformation != null)
                await transformation(referencingSchema, referencedSchema).ConfigureAwait(false);

            if (isNullable)
            {
                if (Settings.SchemaType == SchemaType.JsonSchema)
                    referencingSchema.OneOf.Add(new JsonSchema4 { Type = JsonObjectType.Null });
                else if (Settings.SchemaType == SchemaType.OpenApi3)
                    referencingSchema.IsNullableRaw = true;
            }

            // See https://github.com/RSuter/NJsonSchema/issues/531
            var useDirectReference = Settings.AllowReferencesWithProperties ||
                !JsonConvert.DeserializeObject<JObject>(JsonConvert.SerializeObject(referencingSchema)).Properties().Any(); // TODO: Improve performance

            if (useDirectReference && referencingSchema.OneOf.Count == 0)
            {
                referencingSchema.Reference = referencedSchema.ActualSchema;
            }
            else if (Settings.SchemaType != SchemaType.Swagger2)
            {
                referencingSchema.OneOf.Add(new JsonSchema4
                {
                    Reference = referencedSchema.ActualSchema
                });
            }
            else
            {
                referencingSchema.AllOf.Add(new JsonSchema4
                {
                    Reference = referencedSchema.ActualSchema
                });
            }

            return referencingSchema;
        }

        /// <summary>Gets the converted property name.</summary>
        /// <param name="property">The property.</param>
        /// <param name="memberInfo">The member info.</param>
        /// <returns>The property name.</returns>
        public virtual string GetPropertyName(Newtonsoft.Json.Serialization.JsonProperty property, MemberInfo memberInfo)
        {
            try
            {
                var propertyName = memberInfo != null ? memberInfo
                    .DeclaringType.GetPropertiesAndFieldsWithContext()
                    .First(p => p.MemberInfo.Name == memberInfo.Name).GetName() : property.PropertyName;

                var contractResolver = Settings.ActualContractResolver as DefaultContractResolver;
                return contractResolver != null
                    ? contractResolver.GetResolvedPropertyName(propertyName)
                    : propertyName;
            }
            catch (Exception e)
            {
                throw new InvalidOperationException("Could not get JSON property name of property '" +
                    (memberInfo != null ? memberInfo.Name : "n/a") + "' and type '" +
                    (memberInfo?.DeclaringType != null ? memberInfo.DeclaringType.FullName : "n/a") + "'.", e);
            }
        }

        /// <summary>Generates the properties for the given type and schema.</summary>
        /// <param name="type">The types.</param>
        /// <param name="typeDescription">The type description.</param>
        /// <param name="schema">The properties</param>
        /// <param name="schemaResolver">The schema resolver.</param>
        /// <returns>The task.</returns>
        protected virtual async Task GenerateObjectAsync(Type type,
            JsonTypeDescription typeDescription, JsonSchema4 schema, JsonSchemaResolver schemaResolver)
        {
            schemaResolver.AddSchema(type, false, schema);

            var rootSchema = schema;
            var actualSchema = await GenerateInheritanceAsync(type, schema, schemaResolver).ConfigureAwait(false);
            if (actualSchema != null)
            {
                schema = actualSchema;
            }
            else
            {
                await GeneratePropertiesAsync(type, schema, schemaResolver).ConfigureAwait(false);
                await ApplyAdditionalPropertiesAsync(type, schema, schemaResolver).ConfigureAwait(false);
            }

            if (!schema.Type.HasFlag(JsonObjectType.Array))
            {
                typeDescription.ApplyType(schema);
            }

<<<<<<< HEAD
            schema.Description = await type.GetTypeInfo().GetDescriptionAsync(type.GetTypeWithoutContext().TypeAttributes).ConfigureAwait(false);
            schema.IsAbstract = type.GetTypeInfo().IsAbstract;
=======
            schema.Description = await type.GetTypeInfo().GetDescriptionAsync(type.GetTypeInfo().GetCustomAttributes()).ConfigureAwait(false);
>>>>>>> 008b7d78

            if (Settings.GetActualGenerateAbstractSchema(type))
            {
                schema.IsAbstract = type.GetTypeInfo().IsAbstract;
            }

            GenerateInheritanceDiscriminator(type, rootSchema, schema);
            await GenerateKnownTypesAsync(type, schemaResolver).ConfigureAwait(false);

            if (Settings.GenerateXmlObjects)
            {
                schema.GenerateXmlObjectForType(type);
            }
        }

        private async Task ApplyAdditionalPropertiesAsync<TSchemaType>(Type type, TSchemaType schema,
            JsonSchemaResolver schemaResolver) where TSchemaType : JsonSchema4, new()
        {
            var extensionDataProperty = type.GetRuntimeProperties()
                .FirstOrDefault(p => p.GetCustomAttributes(false).Any(a => a.GetType().IsAssignableTo("JsonExtensionDataAttribute", TypeNameStyle.Name)));

            if (extensionDataProperty != null)
            {
                var genericTypeArguments = extensionDataProperty.PropertyType.GetGenericTypeArguments();
                var extensionDataPropertyType = genericTypeArguments.Length == 2 ? genericTypeArguments[1] : typeof(object);

                schema.AdditionalPropertiesSchema = await GenerateWithReferenceAndNullabilityAsync<JsonSchema4>(
                    TypeWithContext.ForType(extensionDataPropertyType), schemaResolver).ConfigureAwait(false);
            }
            else
                schema.AllowAdditionalProperties = false;
        }

        private async Task ApplySchemaProcessorsAsync(Type type, JsonSchema4 schema, JsonSchemaResolver schemaResolver)
        {
            var context = new SchemaProcessorContext(type, schema, schemaResolver, this, Settings);
            foreach (var processor in Settings.SchemaProcessors)
                await processor.ProcessAsync(context).ConfigureAwait(false);

            var operationProcessorAttribute = TypeWithContext.ForType(type).ContextAttributes
                .Where(a => a.GetType().IsAssignableTo(nameof(JsonSchemaProcessorAttribute), TypeNameStyle.Name));

            foreach (dynamic attribute in operationProcessorAttribute)
            {
                var processor = Activator.CreateInstance(attribute.Type, attribute.Parameters);
                await processor.ProcessAsync(context).ConfigureAwait(false);
            }
        }

        private void ApplyExtensionDataAttributes<TSchemaType>(TypeWithContext typeWithContext, TSchemaType schema)
            where TSchemaType : JsonSchema4, new()
        {
            // class
            var extensionDataAttributes = typeWithContext.GetTypeAttributes<JsonSchemaExtensionDataAttribute>().ToArray();
            if (extensionDataAttributes.Any())
            {
                schema.ExtensionData = extensionDataAttributes.ToDictionary(a => a.Key, a => a.Value);
            }
            else
            {
                // property or parameter
                extensionDataAttributes = typeWithContext.GetTypeAttributes<JsonSchemaExtensionDataAttribute>().ToArray();
                if (extensionDataAttributes.Any())
                    schema.ExtensionData = extensionDataAttributes.ToDictionary(a => a.Key, a => a.Value);
            }
        }

        private async Task<bool> TryHandleSpecialTypesAsync<TSchemaType>(TypeWithContext typeWithContext, TSchemaType schema, JsonSchemaResolver schemaResolver)
            where TSchemaType : JsonSchema4, new()
        {
            var typeMapper = Settings.TypeMappers.FirstOrDefault(m => m.MappedType == typeWithContext.OriginalType);
            if (typeMapper == null && typeWithContext.OriginalType.GetTypeInfo().IsGenericType)
            {
                var genericType = typeWithContext.OriginalType.GetGenericTypeDefinition();
                typeMapper = Settings.TypeMappers.FirstOrDefault(m => m.MappedType == genericType);
            }

            if (typeMapper != null)
            {
                var context = new TypeMapperContext(typeWithContext.OriginalType, this, schemaResolver, typeWithContext.ContextAttributes);
                await typeMapper.GenerateSchemaAsync(schema, context).ConfigureAwait(false);
                return true;
            }

            if (typeWithContext.OriginalType.IsAssignableTo(nameof(JArray), TypeNameStyle.Name) == false &&
                (typeWithContext.OriginalType.IsAssignableTo(nameof(JToken), TypeNameStyle.Name) == true ||
                 typeWithContext.OriginalType == typeof(object)))
            {
                return true;
            }

            return false;
        }

        private async Task GenerateArray<TSchemaType>(
            TSchemaType schema, TypeWithContext typeWithContext, JsonTypeDescription typeDescription, JsonSchemaResolver schemaResolver)
            where TSchemaType : JsonSchema4, new()
        {
#pragma warning disable 1998

            typeDescription.ApplyType(schema);

            var jsonSchemaAttribute = typeWithContext.GetTypeAttribute<JsonSchemaAttribute>();
            var itemType = jsonSchemaAttribute?.ArrayItem ?? typeWithContext.OriginalType.GetEnumerableItemType();
            if (itemType != null)
            {
                schema.Item = await GenerateWithReferenceAndNullabilityAsync<JsonSchema4>(
                    TypeWithContext.ForType(itemType), typeWithContext.GetContextAttributes<ItemsCanBeNullAttribute>().Any() == true, schemaResolver, async (s, r) =>
                    {
                        if (Settings.GenerateXmlObjects)
                        {
                            s.GenerateXmlObjectForItemType(itemType);
                        }
                    }).ConfigureAwait(false);

                if (Settings.GenerateXmlObjects)
                {
                    schema.GenerateXmlObjectForArrayType(typeWithContext.OriginalType);
                }
            }
            else
            {
                schema.Item = JsonSchema4.CreateAnySchema();
            }

#pragma warning restore 1998
        }

        private async Task GenerateEnum<TSchemaType>(
            TSchemaType schema, TypeWithContext typeWithContext, JsonTypeDescription typeDescription, JsonSchemaResolver schemaResolver)
            where TSchemaType : JsonSchema4, new()
        {
            var type = typeWithContext.Type;

            var isIntegerEnumeration = typeDescription.Type == JsonObjectType.Integer;
            if (schemaResolver.HasSchema(type, isIntegerEnumeration))
            {
                schema.Reference = schemaResolver.GetSchema(type, isIntegerEnumeration);
            }
            else if (schema.GetType() == typeof(JsonSchema4))
            {
                typeDescription.ApplyType(schema);
                schema.Description = await type.GetXmlSummaryAsync().ConfigureAwait(false);

                LoadEnumerations(type, schema, typeDescription);

                schemaResolver.AddSchema(type, isIntegerEnumeration, schema);
            }
            else
            {
                schema.Reference = await GenerateAsync(typeWithContext, schemaResolver).ConfigureAwait(false);
            }
        }

        /// <exception cref="InvalidOperationException">Could not find value type of dictionary type.</exception>
        private async Task GenerateDictionaryAsync<TSchemaType>(TSchemaType schema, TypeWithContext typeWithContext, JsonSchemaResolver schemaResolver)
            where TSchemaType : JsonSchema4, new()
        {
            var genericTypeArguments = typeWithContext.GenericArguments;

            var keyType = genericTypeArguments.Length == 2 ? genericTypeArguments[0] : TypeWithContext.ForType(typeof(string));
            if (keyType.OriginalType.GetTypeInfo().IsEnum)
            {
                var keySchema = await GenerateAsync(keyType.OriginalType, schemaResolver).ConfigureAwait(false);

                var valueTypeDescription = Settings.ReflectionService.GetDescription(keyType, Settings);
                if (valueTypeDescription.RequiresSchemaReference(Settings.TypeMappers))
                {
                    schema.DictionaryKey = new JsonSchema4
                    {
                        Reference = keySchema
                    };
                }
                else
                {
                    schema.DictionaryKey = keySchema;
                }
            }

            var valueType = genericTypeArguments.Length == 2 ? genericTypeArguments[1] : TypeWithContext.ForType(typeof(object));
            if (valueType.OriginalType == typeof(object))
            {
                schema.AdditionalPropertiesSchema = JsonSchema4.CreateAnySchema();
            }
            else
            {
                var additionalPropertiesSchema = await GenerateAsync(valueType.OriginalType, schemaResolver).ConfigureAwait(false);

                var valueTypeDescription = Settings.ReflectionService.GetDescription(valueType, Settings);
                if (valueTypeDescription.RequiresSchemaReference(Settings.TypeMappers))
                {
                    schema.AdditionalPropertiesSchema = new JsonSchema4
                    {
                        Reference = additionalPropertiesSchema
                    };
                }
                else
                {
                    schema.AdditionalPropertiesSchema = additionalPropertiesSchema;
                }
            }

            schema.AllowAdditionalProperties = true;
        }

        private async Task GeneratePropertiesAsync(Type type, JsonSchema4 schema, JsonSchemaResolver schemaResolver)
        {
#if !LEGACY
            var propertiesAndFields = type.GetTypeInfo()
                .DeclaredFields
                .Where(f => f.IsPublic && !f.IsStatic)
                .OfType<MemberInfo>()
                .Concat(
                    type.GetTypeInfo().DeclaredProperties
                    .Where(p => (p.GetMethod?.IsPublic == true && p.GetMethod?.IsStatic == false) ||
                                (p.SetMethod?.IsPublic == true && p.SetMethod?.IsStatic == false))
                )
                .ToList();
#else
            var propertiesAndFields = type.GetTypeInfo()
                .GetFields(BindingFlags.DeclaredOnly | BindingFlags.Public | BindingFlags.Instance)
                .Where(f => f.IsPublic && !f.IsStatic)
                .OfType<MemberInfo>()
                .Concat(
                    type.GetTypeInfo()
                    .GetProperties(BindingFlags.DeclaredOnly | BindingFlags.Public | BindingFlags.Instance)
                    .Where(p => (p.GetGetMethod()?.IsPublic == true && p.GetGetMethod()?.IsStatic == false) ||
                                (p.GetSetMethod()?.IsPublic == true && p.GetSetMethod()?.IsStatic == false))
                )
                .ToList();
#endif

            var contract = Settings.ResolveContract(type);

            var allowedProperties = GetTypeProperties(type);
            var objectContract = contract as JsonObjectContract;
            if (objectContract != null && allowedProperties == null)
            {
                foreach (var property in objectContract.Properties.Where(p => p.DeclaringType == type))
                {
                    bool shouldSerialize;
                    try
                    {
                        shouldSerialize = property.ShouldSerialize?.Invoke(null) != false;
                    }
                    catch
                    {
                        shouldSerialize = true;
                    }

                    if (shouldSerialize)
                    {
                        var info = propertiesAndFields.FirstOrDefault(p => p.Name == property.UnderlyingName);
                        var propertyInfo = info as PropertyInfo;
#if !LEGACY
                        if (Settings.GenerateAbstractProperties || propertyInfo == null || propertyInfo.DeclaringType.GetTypeInfo().IsInterface ||
                            (propertyInfo.GetMethod?.IsAbstract != true && propertyInfo.SetMethod?.IsAbstract != true))
#else
                        if (Settings.GenerateAbstractProperties || propertyInfo == null || propertyInfo.DeclaringType.GetTypeInfo().IsInterface ||
                            (propertyInfo.GetGetMethod()?.IsAbstract != true && propertyInfo.GetSetMethod()?.IsAbstract != true))
#endif
                        {
                            await LoadPropertyOrFieldAsync(property, info, type, schema, schemaResolver).ConfigureAwait(false);
                        }
                    }
                }
            }
            else
            {
                // TODO: Remove this hacky code (used to support serialization of exceptions and restore the old behavior [pre 9.x])
                foreach (var info in propertiesAndFields.Where(m => allowedProperties == null || allowedProperties.Contains(m.Name)))
                {
                    var attribute = info.GetCustomAttributes(true).OfType<JsonPropertyAttribute>().SingleOrDefault();
                    var propertyType = (info as PropertyInfo)?.PropertyType ?? ((FieldInfo)info).FieldType;
                    var property = new Newtonsoft.Json.Serialization.JsonProperty
                    {
                        AttributeProvider = new ReflectionAttributeProvider(info),
                        PropertyType = propertyType,
                        Ignored = IsPropertyIgnored(propertyType, type, info.GetCustomAttributes(true).OfType<Attribute>().ToArray())
                    };

                    if (attribute != null)
                    {
                        property.PropertyName = attribute.PropertyName ?? info.Name;
                        property.Required = attribute.Required;
                        property.DefaultValueHandling = attribute.DefaultValueHandling;
                        property.TypeNameHandling = attribute.TypeNameHandling;
                        property.NullValueHandling = attribute.NullValueHandling;
                        property.TypeNameHandling = attribute.TypeNameHandling;
                    }
                    else
                    {
                        property.PropertyName = info.Name;
                    }

                    await LoadPropertyOrFieldAsync(property, info, type, schema, schemaResolver).ConfigureAwait(false);
                }
            }
        }

        /// <summary>Gets the properties of the given type or null to take all properties.</summary>
        /// <param name="type">The type.</param>
        /// <returns>The property names or null for all.</returns>
        protected virtual string[] GetTypeProperties(Type type)
        {
            if (type == typeof(Exception))
                return new[] { "InnerException", "Message", "Source", "StackTrace" };

            return null;
        }

        private async Task GenerateKnownTypesAsync(Type type, JsonSchemaResolver schemaResolver)
        {
            var attributes = type.GetTypeInfo()
                .GetCustomAttributes(Settings.GetActualFlattenInheritanceHierarchy(type));

            if (Settings.GenerateKnownTypes)
            {
                var knownTypeAttributes = attributes
                   // Known types of inherited classes will be generated later (in GenerateInheritanceAsync)
                   .Where(a => a.GetType().IsAssignableTo("KnownTypeAttribute", TypeNameStyle.Name))
                   .OfType<Attribute>();

                foreach (dynamic attribute in knownTypeAttributes)
                {
                    if (attribute.Type != null)
                        await AddKnownTypeAsync(attribute.Type, schemaResolver).ConfigureAwait(false);
                    else if (attribute.MethodName != null)
                    {
                        var methodInfo = type.GetRuntimeMethod((string)attribute.MethodName, new Type[0]);
                        if (methodInfo != null)
                        {
                            var knownTypes = methodInfo.Invoke(null, null) as IEnumerable<Type>;
                            if (knownTypes != null)
                            {
                                foreach (var knownType in knownTypes)
                                    await AddKnownTypeAsync(knownType, schemaResolver).ConfigureAwait(false);
                            }
                        }
                    }
                    else
                        throw new ArgumentException($"A KnownType attribute on {type.FullName} does not specify a type or a method name.", nameof(type));
                }
            }

            foreach (var jsonConverterAttribute in attributes
                .Where(a => a.GetType().IsAssignableTo("JsonInheritanceAttribute", TypeNameStyle.Name)))
            {
                var knownType = ObjectExtensions.TryGetPropertyValue<Type>(
                    jsonConverterAttribute, "Type", null);

                if (knownType != null)
                {
                    await AddKnownTypeAsync(knownType, schemaResolver).ConfigureAwait(false);
                }
            }
        }

        private async Task AddKnownTypeAsync(Type type, JsonSchemaResolver schemaResolver)
        {
            var typeDescription = Settings.ReflectionService.GetDescription(TypeWithContext.ForType(type), Settings);
            var isIntegerEnum = typeDescription.Type == JsonObjectType.Integer;

            if (!schemaResolver.HasSchema(type, isIntegerEnum))
                await GenerateAsync(type, schemaResolver).ConfigureAwait(false);
        }

        private async Task<JsonSchema4> GenerateInheritanceAsync(Type type, JsonSchema4 schema, JsonSchemaResolver schemaResolver)
        {
            var baseType = type.GetTypeInfo().BaseType;
            if (baseType != null && baseType != typeof(object) && baseType != typeof(ValueType))
            {
                if (baseType.GetTypeInfo().GetCustomAttributes(false).TryGetIfAssignableTo("JsonSchemaIgnoreAttribute", TypeNameStyle.Name) == null &&
                    baseType.GetTypeInfo().GetCustomAttributes(false).TryGetIfAssignableTo("SwaggerIgnoreAttribute", TypeNameStyle.Name) == null &&
                    Settings.ExcludedTypeNames?.Contains(baseType.FullName) != true)
                {
                    if (Settings.GetActualFlattenInheritanceHierarchy(type))
                    {
                        var typeDescription = Settings.ReflectionService.GetDescription(TypeWithContext.ForType(baseType), Settings);
                        if (!typeDescription.IsDictionary && !type.IsArray)
                        {
                            await GeneratePropertiesAsync(baseType, schema, schemaResolver).ConfigureAwait(false);
                            var actualSchema = await GenerateInheritanceAsync(baseType, schema, schemaResolver).ConfigureAwait(false);

                            GenerateInheritanceDiscriminator(baseType, schema, actualSchema ?? schema);
                        }
                    }
                    else
                    {
                        var actualSchema = new JsonSchema4();

                        await GeneratePropertiesAsync(type, actualSchema, schemaResolver).ConfigureAwait(false);
                        await ApplyAdditionalPropertiesAsync(type, actualSchema, schemaResolver).ConfigureAwait(false);

                        var baseTypeInfo = Settings.ReflectionService.GetDescription(TypeWithContext.ForType(baseType), Settings);
                        var requiresSchemaReference = baseTypeInfo.RequiresSchemaReference(Settings.TypeMappers);

                        if (actualSchema.Properties.Any() || requiresSchemaReference)
                        {
                            // Use allOf inheritance only if the schema is an object with properties 
                            // (not empty class which just inherits from array or dictionary)

                            var baseSchema = await GenerateAsync(baseType, schemaResolver).ConfigureAwait(false);
                            if (requiresSchemaReference)
                            {
                                if (schemaResolver.RootObject != baseSchema.ActualSchema)
                                {
                                    schemaResolver.AppendSchema(baseSchema.ActualSchema, Settings.SchemaNameGenerator.Generate(baseType));
                                }

                                schema.AllOf.Add(new JsonSchema4
                                {
                                    Reference = baseSchema.ActualSchema
                                });
                            }
                            else
                            {
                                schema.AllOf.Add(baseSchema);
                            }

                            // First schema is the (referenced) base schema, second is the type schema itself
                            schema.AllOf.Add(actualSchema);
                            return actualSchema;
                        }
                        else
                        {
                            // Array and dictionary inheritance are not expressed with allOf but inline
                            await GenerateAsync(TypeWithContext.ForType(baseType), schema, schemaResolver).ConfigureAwait(false);
                            return schema;
                        }
                    }
                }
            }

            if (Settings.GetActualFlattenInheritanceHierarchy(type) && Settings.GenerateAbstractProperties)
            {
#if !LEGACY
                foreach (var i in type.GetTypeInfo().ImplementedInterfaces)
#else
                foreach (var i in type.GetTypeInfo().GetInterfaces())
#endif
                {
                    var typeDescription = Settings.ReflectionService.GetDescription(TypeWithContext.ForType(i), Settings);
                    if (!typeDescription.IsDictionary && !type.IsArray &&
                        !typeof(IEnumerable).GetTypeInfo().IsAssignableFrom(i.GetTypeInfo()))
                    {
                        await GeneratePropertiesAsync(i, schema, schemaResolver).ConfigureAwait(false);
                        var actualSchema = await GenerateInheritanceAsync(i, schema, schemaResolver).ConfigureAwait(false);

                        GenerateInheritanceDiscriminator(i, schema, actualSchema ?? schema);
                    }
                }
            }

            return null;
        }

        private void GenerateInheritanceDiscriminator(Type type, JsonSchema4 schema, JsonSchema4 typeSchema)
        {
            if (!Settings.GetActualFlattenInheritanceHierarchy(type))
            {
                var discriminatorConverter = TryGetInheritanceDiscriminatorConverter(type);
                if (discriminatorConverter != null)
                {
                    var discriminatorName = TryGetInheritanceDiscriminatorName(discriminatorConverter);

                    // Existing property can be discriminator only if it has String type  
                    if (typeSchema.Properties.TryGetValue(discriminatorName, out JsonProperty existingProperty) &&
                        (existingProperty.Type & JsonObjectType.String) == 0)
                    {
                        throw new InvalidOperationException("The JSON discriminator property '" + discriminatorName + "' must be a string property on type '" + type.FullName + "' (it is recommended to not implement the discriminator property at all).");
                    }

                    var discriminator = new OpenApiDiscriminator
                    {
                        JsonInheritanceConverter = discriminatorConverter,
                        PropertyName = discriminatorName
                    };

                    typeSchema.DiscriminatorObject = discriminator;
                    typeSchema.Properties[discriminatorName] = new JsonProperty
                    {
                        Type = JsonObjectType.String,
                        IsRequired = true
                    };
                }
                else
                {
                    var baseDiscriminator = schema.ResponsibleDiscriminatorObject ?? schema.ActualTypeSchema.ResponsibleDiscriminatorObject;
                    baseDiscriminator?.AddMapping(type, schema);
                }
            }
        }

        private object TryGetInheritanceDiscriminatorConverter(Type type)
        {
            var typeAttributes = type.GetTypeInfo().GetCustomAttributes(false).OfType<Attribute>();

            dynamic jsonConverterAttribute = typeAttributes.TryGetIfAssignableTo(nameof(JsonConverterAttribute), TypeNameStyle.Name);
            if (jsonConverterAttribute != null)
            {
                var converterType = (Type)jsonConverterAttribute.ConverterType;
                if (converterType.IsAssignableTo(nameof(JsonInheritanceConverter), TypeNameStyle.Name))
                {
                    return jsonConverterAttribute.ConverterParameters != null && jsonConverterAttribute.ConverterParameters.Length > 0 ?
                        Activator.CreateInstance(jsonConverterAttribute.ConverterType, jsonConverterAttribute.ConverterParameters) :
                        Activator.CreateInstance(jsonConverterAttribute.ConverterType);
                }
            }

            return null;
        }

        private string TryGetInheritanceDiscriminatorName(dynamic jsonInheritanceConverter)
        {
            if (ObjectExtensions.HasProperty(jsonInheritanceConverter, nameof(JsonInheritanceConverter.DiscriminatorName)))
                return jsonInheritanceConverter.DiscriminatorName;

            return JsonInheritanceConverter.DefaultDiscriminatorName;
        }

        private void LoadEnumerations(Type type, JsonSchema4 schema, JsonTypeDescription typeDescription)
        {
            schema.Type = typeDescription.Type;
            schema.Enumeration.Clear();
            schema.EnumerationNames.Clear();
            schema.IsFlagEnumerable = type.GetTypeWithoutContext().GetTypeAttribute<FlagsAttribute>() != null;

            var underlyingType = Enum.GetUnderlyingType(type);

            var converters = Settings.ActualSerializerSettings.Converters.ToList();
            if (!converters.OfType<StringEnumConverter>().Any())
                converters.Add(new StringEnumConverter());

            foreach (var enumName in Enum.GetNames(type))
            {
                if (typeDescription.Type == JsonObjectType.Integer)
                {
                    var value = Convert.ChangeType(Enum.Parse(type, enumName), underlyingType);
                    schema.Enumeration.Add(value);
                }
                else
                {
                    // EnumMember only checked if StringEnumConverter is used
                    var attributes = type.GetTypeInfo().GetDeclaredField(enumName).GetCustomAttributes();
                    dynamic enumMemberAttribute = attributes.TryGetIfAssignableTo("System.Runtime.Serialization.EnumMemberAttribute");
                    if (enumMemberAttribute != null && !string.IsNullOrEmpty(enumMemberAttribute.Value))
                        schema.Enumeration.Add((string)enumMemberAttribute.Value);
                    else
                    {
                        var value = Enum.Parse(type, enumName);
                        var json = JsonConvert.SerializeObject(value, Formatting.None, converters.ToArray());
                        schema.Enumeration.Add(JsonConvert.DeserializeObject<string>(json));
                    }
                }

                schema.EnumerationNames.Add(enumName);
            }

            if (typeDescription.Type == JsonObjectType.Integer && Settings.GenerateEnumMappingDescription)
            {
                schema.Description = (schema.Description + "\n\n" +
                    string.Join("\n", schema.Enumeration.Select((e, i) => e + " = " + schema.EnumerationNames[i]))).Trim();
            }
        }

        private async Task LoadPropertyOrFieldAsync(Newtonsoft.Json.Serialization.JsonProperty property, MemberInfo propertyInfo, Type parentType, JsonSchema4 parentSchema, JsonSchemaResolver schemaResolver)
        {
            var propertyType = property.PropertyType;
            var propertyAttributes = property.AttributeProvider.GetAttributes(true).ToArray();

            var p2 = TypeWithContext.ForType(propertyType, propertyAttributes);

            var propertyTypeDescription = Settings.ReflectionService.GetDescription(p2, Settings);
            if (property.Ignored == false && IsPropertyIgnoredBySettings(propertyType, parentType, propertyAttributes) == false)
            {
                if (propertyType.Name == "Nullable`1")
#if !LEGACY
                    propertyType = propertyType.GenericTypeArguments[0];
#else
                    propertyType = propertyType.GetGenericArguments()[0];
#endif

                var propertyName = GetPropertyName(property, propertyInfo);
                if (parentSchema.Properties.ContainsKey(propertyName))
                    throw new InvalidOperationException("The JSON property '" + propertyName + "' is defined multiple times on type '" + parentType.FullName + "'.");

                var requiredAttribute = propertyAttributes.TryGetIfAssignableTo("System.ComponentModel.DataAnnotations.RequiredAttribute");

                var hasJsonNetAttributeRequired = property.Required == Required.Always || property.Required == Required.AllowNull;
                var isDataContractMemberRequired = GetDataMemberAttribute(parentType, propertyAttributes)?.IsRequired == true;

                var hasRequiredAttribute = requiredAttribute != null;
                if (hasRequiredAttribute || isDataContractMemberRequired || hasJsonNetAttributeRequired)
                    parentSchema.RequiredProperties.Add(propertyName);

                var isNullable = propertyTypeDescription.IsNullable &&
                    hasRequiredAttribute == false &&
                    (bool)isDataContractMemberRequired == false &&
                    (property.Required == Required.Default || property.Required == Required.AllowNull);

                var jsonProperty = await GenerateWithReferenceAndNullabilityAsync<JsonProperty>(
                    p2, isNullable, schemaResolver, async (p, s) =>
                    {
                        if (Settings.GenerateXmlObjects)
                            p.GenerateXmlObjectForProperty(propertyType, propertyName, propertyAttributes);

                        if (hasRequiredAttribute &&
                            propertyTypeDescription.Type == JsonObjectType.String &&
                            requiredAttribute.TryGetPropertyValue("AllowEmptyStrings", false) == false)
                        {
                            p.MinLength = 1;
                        }

                        if (!isNullable && Settings.SchemaType == SchemaType.Swagger2)
                        {
                            if (!parentSchema.RequiredProperties.Contains(propertyName))
                                parentSchema.RequiredProperties.Add(propertyName);
                        }

                        dynamic readOnlyAttribute = propertyAttributes.TryGetIfAssignableTo("System.ComponentModel.ReadOnlyAttribute");
                        if (readOnlyAttribute != null)
                            p.IsReadOnly = readOnlyAttribute.IsReadOnly;

                        if (p.Description == null)
                            p.Description = await propertyInfo.GetDescriptionAsync(propertyAttributes).ConfigureAwait(false);

                        p.Default = ConvertDefaultValue(property);

                        ApplyDataAnnotations(p, propertyTypeDescription, propertyAttributes);
                    }).ConfigureAwait(false);

                parentSchema.Properties.Add(propertyName, jsonProperty);
            }
        }

        private bool IsPropertyIgnored(Type propertyType, Type parentType, Attribute[] propertyAttributes)
        {
            if (propertyAttributes.Any(a => a is JsonIgnoreAttribute))
                return true;

            if (HasDataContractAttribute(parentType) && GetDataMemberAttribute(parentType, propertyAttributes) == null && !propertyAttributes.Any(a => a is JsonPropertyAttribute))
                return true;

            return IsPropertyIgnoredBySettings(propertyType, parentType, propertyAttributes);
        }

        private bool IsPropertyIgnoredBySettings(Type propertyType, Type parentType, Attribute[] propertyAttributes)
        {
            if (Settings.IgnoreObsoleteProperties && propertyAttributes.Any(a => a is ObsoleteAttribute))
                return true;

            return false;
        }

        private static dynamic GetDataMemberAttribute(Type parentType, Attribute[] propertyAttributes)
        {
            if (!HasDataContractAttribute(parentType))
                return null;

            return propertyAttributes.TryGetIfAssignableTo("DataMemberAttribute", TypeNameStyle.Name);
        }

        private static bool HasDataContractAttribute(Type parentType)
        {
            return parentType.GetTypeWithoutContext().TypeAttributes
                .TryGetIfAssignableTo("DataContractAttribute", TypeNameStyle.Name) != null;
        }

        /// <summary>Applies the property annotations to the JSON property.</summary>
        /// <param name="schema">The schema.</param>
        /// <param name="typeDescription">The property type description.</param>
        /// <param name="parentAttributes">The attributes.</param>
        public virtual void ApplyDataAnnotations(JsonSchema4 schema, JsonTypeDescription typeDescription, IEnumerable<Attribute> parentAttributes)
        {
            // TODO: Refactor out

            dynamic displayAttribute = parentAttributes.TryGetIfAssignableTo("System.ComponentModel.DataAnnotations.DisplayAttribute");
            if (displayAttribute != null && displayAttribute.Name != null)
                schema.Title = displayAttribute.Name;

            dynamic defaultValueAttribute = parentAttributes.TryGetIfAssignableTo("System.ComponentModel.DefaultValueAttribute");
            if (defaultValueAttribute != null)
            {
                if (typeDescription.IsEnum &&
                    typeDescription.Type.HasFlag(JsonObjectType.String))
                {
                    schema.Default = defaultValueAttribute.Value?.ToString();
                }
                else
                {
                    schema.Default = defaultValueAttribute.Value;
                }
            }

            dynamic regexAttribute = parentAttributes.TryGetIfAssignableTo("System.ComponentModel.DataAnnotations.RegularExpressionAttribute");
            if (regexAttribute != null)
            {
                if (typeDescription.IsDictionary)
                    schema.AdditionalPropertiesSchema.Pattern = regexAttribute.Pattern;
                else
                    schema.Pattern = regexAttribute.Pattern;
            }

            if (typeDescription.Type == JsonObjectType.Number ||
                typeDescription.Type == JsonObjectType.Integer)
            {
                ApplyRangeAttribute(schema, parentAttributes);

                var multipleOfAttribute = parentAttributes.OfType<MultipleOfAttribute>().SingleOrDefault();
                if (multipleOfAttribute != null)
                    schema.MultipleOf = multipleOfAttribute.MultipleOf;
            }

            dynamic minLengthAttribute = parentAttributes.TryGetIfAssignableTo("System.ComponentModel.DataAnnotations.MinLengthAttribute");
            if (minLengthAttribute != null && minLengthAttribute.Length != null)
            {
                if (typeDescription.Type == JsonObjectType.String)
                    schema.MinLength = minLengthAttribute.Length;
                else if (typeDescription.Type == JsonObjectType.Array)
                    schema.MinItems = minLengthAttribute.Length;
            }

            dynamic maxLengthAttribute = parentAttributes.TryGetIfAssignableTo("System.ComponentModel.DataAnnotations.MaxLengthAttribute");
            if (maxLengthAttribute != null && maxLengthAttribute.Length != null)
            {
                if (typeDescription.Type == JsonObjectType.String)
                    schema.MaxLength = maxLengthAttribute.Length;
                else if (typeDescription.Type == JsonObjectType.Array)
                    schema.MaxItems = maxLengthAttribute.Length;
            }

            dynamic stringLengthAttribute = parentAttributes.TryGetIfAssignableTo("System.ComponentModel.DataAnnotations.StringLengthAttribute");
            if (stringLengthAttribute != null)
            {
                if (typeDescription.Type == JsonObjectType.String)
                {
                    schema.MinLength = stringLengthAttribute.MinimumLength;
                    schema.MaxLength = stringLengthAttribute.MaximumLength;
                }
            }

            dynamic dataTypeAttribute = parentAttributes.TryGetIfAssignableTo("System.ComponentModel.DataAnnotations.DataTypeAttribute");
            if (dataTypeAttribute != null)
            {
                var dataType = dataTypeAttribute.DataType.ToString();
                if (DataTypeFormats.ContainsKey(dataType))
                    schema.Format = DataTypeFormats[dataType];
            }
        }

        private void ApplyRangeAttribute(JsonSchema4 schema, IEnumerable<Attribute> parentAttributes)
        {
            dynamic rangeAttribute = parentAttributes.TryGetIfAssignableTo("System.ComponentModel.DataAnnotations.RangeAttribute");
            if (rangeAttribute != null)
            {
                if (rangeAttribute.Minimum != null)
                {
                    if (rangeAttribute.OperandType == typeof(double))
                    {
                        var minimum = (double)Convert.ChangeType(rangeAttribute.Minimum, typeof(double));
                        if (minimum > double.MinValue)
                        {
                            schema.Minimum = (decimal)minimum;
                        }
                    }
                    else
                    {
                        var minimum = (decimal)Convert.ChangeType(rangeAttribute.Minimum, typeof(decimal));
                        if (minimum > decimal.MinValue)
                        {
                            schema.Minimum = minimum;
                        }
                    }
                }

                if (rangeAttribute.Maximum != null)
                {
                    if (rangeAttribute.OperandType == typeof(double))
                    {
                        var maximum = (double)Convert.ChangeType(rangeAttribute.Maximum, typeof(double));
                        if (maximum < double.MaxValue)
                        {
                            schema.Maximum = (decimal)maximum;
                        }
                    }
                    else
                    {
                        var maximum = (decimal)Convert.ChangeType(rangeAttribute.Maximum, typeof(decimal));
                        if (maximum < decimal.MaxValue)
                        {
                            schema.Maximum = maximum;
                        }
                    }
                }
            }
        }

        private object ConvertDefaultValue(Newtonsoft.Json.Serialization.JsonProperty property)
        {
            if (property.DefaultValue != null && property.DefaultValue.GetType().GetTypeInfo().IsEnum)
            {
                var hasStringEnumConverter = typeof(StringEnumConverter).GetTypeInfo().IsAssignableFrom(property.Converter?.GetType().GetTypeInfo());
                if (hasStringEnumConverter)
                    return property.DefaultValue.ToString();
                else
                    return (int)property.DefaultValue;
            }
            else
                return property.DefaultValue;
        }
    }
}<|MERGE_RESOLUTION|>--- conflicted
+++ resolved
@@ -343,12 +343,7 @@
                 typeDescription.ApplyType(schema);
             }
 
-<<<<<<< HEAD
-            schema.Description = await type.GetTypeInfo().GetDescriptionAsync(type.GetTypeWithoutContext().TypeAttributes).ConfigureAwait(false);
-            schema.IsAbstract = type.GetTypeInfo().IsAbstract;
-=======
             schema.Description = await type.GetTypeInfo().GetDescriptionAsync(type.GetTypeInfo().GetCustomAttributes()).ConfigureAwait(false);
->>>>>>> 008b7d78
 
             if (Settings.GetActualGenerateAbstractSchema(type))
             {
