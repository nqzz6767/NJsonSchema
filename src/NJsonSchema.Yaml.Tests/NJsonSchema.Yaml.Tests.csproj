﻿<Project Sdk="Microsoft.NET.Sdk">

    <PropertyGroup>
        <TargetFrameworks>net6.0;net462</TargetFrameworks>
        <IsPackable>false</IsPackable>
        <TreatWarningsAsErrors>false</TreatWarningsAsErrors>
        <Nullable>disable</Nullable>
    </PropertyGroup>

    <ItemGroup>
        <PackageReference Include="Microsoft.NET.Test.Sdk" Version="17.7.1" />
        <PackageReference Include="NSwag.Core.Yaml" Version="14.0.0-preview003" />
        <PackageReference Include="xunit" Version="2.5.0" />
        <PackageReference Include="xunit.runner.visualstudio" Version="2.5.0" PrivateAssets="all" />
        <DotNetCliToolReference Include="dotnet-xunit" Version="2.3.1" />
        <PackageReference Include="NodaTime" Version="3.1.9" />
    </ItemGroup>

<<<<<<< HEAD
    <ItemGroup>
        <ProjectReference Include="..\NJsonSchema\NJsonSchema.csproj" />
        <ProjectReference Include="..\NJsonSchema.Yaml\NJsonSchema.Yaml.csproj" />
    </ItemGroup>
=======
  <ItemGroup>
    <ProjectReference Include="..\NJsonSchema.Yaml\NJsonSchema.Yaml.csproj" />
  </ItemGroup>
>>>>>>> d52ce334

    <ItemGroup>
        <Content Include="References\**\*.json" CopyToOutputDirectory="PreserveNewest" />
        <Content Include="References\**\*.yaml" CopyToOutputDirectory="PreserveNewest" />
    </ItemGroup>

</Project><|MERGE_RESOLUTION|>--- conflicted
+++ resolved
@@ -1,35 +1,27 @@
 ﻿<Project Sdk="Microsoft.NET.Sdk">
 
-    <PropertyGroup>
-        <TargetFrameworks>net6.0;net462</TargetFrameworks>
-        <IsPackable>false</IsPackable>
-        <TreatWarningsAsErrors>false</TreatWarningsAsErrors>
-        <Nullable>disable</Nullable>
-    </PropertyGroup>
+  <PropertyGroup>
+    <TargetFrameworks>net6.0;net462</TargetFrameworks>
+    <IsPackable>false</IsPackable>
+    <TreatWarningsAsErrors>false</TreatWarningsAsErrors>
+  </PropertyGroup>
 
-    <ItemGroup>
-        <PackageReference Include="Microsoft.NET.Test.Sdk" Version="17.7.1" />
-        <PackageReference Include="NSwag.Core.Yaml" Version="14.0.0-preview003" />
-        <PackageReference Include="xunit" Version="2.5.0" />
-        <PackageReference Include="xunit.runner.visualstudio" Version="2.5.0" PrivateAssets="all" />
-        <DotNetCliToolReference Include="dotnet-xunit" Version="2.3.1" />
-        <PackageReference Include="NodaTime" Version="3.1.9" />
-    </ItemGroup>
+  <ItemGroup>
+    <PackageReference Include="Microsoft.NET.Test.Sdk" Version="17.7.1" />
+    <PackageReference Include="NSwag.Core.Yaml" Version="14.0.0-preview003" />
+    <PackageReference Include="xunit" Version="2.5.0" />
+    <PackageReference Include="xunit.runner.visualstudio" Version="2.5.0" PrivateAssets="all" />
+    <DotNetCliToolReference Include="dotnet-xunit" Version="2.3.1" />
+    <PackageReference Include="NodaTime" Version="3.1.9" />
+  </ItemGroup>
 
-<<<<<<< HEAD
-    <ItemGroup>
-        <ProjectReference Include="..\NJsonSchema\NJsonSchema.csproj" />
-        <ProjectReference Include="..\NJsonSchema.Yaml\NJsonSchema.Yaml.csproj" />
-    </ItemGroup>
-=======
   <ItemGroup>
     <ProjectReference Include="..\NJsonSchema.Yaml\NJsonSchema.Yaml.csproj" />
   </ItemGroup>
->>>>>>> d52ce334
 
-    <ItemGroup>
-        <Content Include="References\**\*.json" CopyToOutputDirectory="PreserveNewest" />
-        <Content Include="References\**\*.yaml" CopyToOutputDirectory="PreserveNewest" />
-    </ItemGroup>
+  <ItemGroup>
+    <Content Include="References\**\*.json" CopyToOutputDirectory="PreserveNewest" />
+    <Content Include="References\**\*.yaml" CopyToOutputDirectory="PreserveNewest" />
+  </ItemGroup>
 
 </Project>