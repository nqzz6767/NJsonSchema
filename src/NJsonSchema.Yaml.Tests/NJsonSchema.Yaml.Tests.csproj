--- conflicted
+++ resolved
@@ -12,11 +12,6 @@
     <PackageReference Include="xunit" Version="2.4.1" />
     <PackageReference Include="xunit.runner.visualstudio" Version="2.4.3" PrivateAssets="all" />
     <DotNetCliToolReference Include="dotnet-xunit" Version="2.3.1" />
-<<<<<<< HEAD
-    <PackageReference Condition="'$(TargetFramework)' == 'netcoreapp2.0'" Include="System.ComponentModel.Annotations" Version="4.4.0" />
-    <Reference Condition="'$(TargetFramework)' == 'net461'" Include="System.ComponentModel.DataAnnotations" />
-=======
->>>>>>> decfbef2
     <PackageReference Include="NodaTime" Version="2.2.0" />
   </ItemGroup>
   <ItemGroup>
