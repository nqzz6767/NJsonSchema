--- conflicted
+++ resolved
@@ -1,12 +1,7 @@
 ﻿<Project Sdk="Microsoft.NET.Sdk">
 
   <PropertyGroup>
-<<<<<<< HEAD
-    <TargetFrameworks>netcoreapp5.0;net461</TargetFrameworks>
-
-=======
     <TargetFrameworks>net5.0;net461</TargetFrameworks>
->>>>>>> decfbef2
     <IsPackable>false</IsPackable>
     <LangVersion>latest</LangVersion>
   </PropertyGroup>
@@ -21,56 +16,15 @@
   </ItemGroup>
 
   <ItemGroup>
-<<<<<<< HEAD
-    <Content Include="References\LocalReferencesTests\animal.json">
-      <CopyToOutputDirectory>Always</CopyToOutputDirectory>
-    </Content>
-    <Content Include="References\LocalReferencesTests\collection.json">
-      <CopyToOutputDirectory>Always</CopyToOutputDirectory>
-    </Content>
-    <Content Include="References\LocalReferencesTests\dir_with_#\first.json">
-      <CopyToOutputDirectory>Always</CopyToOutputDirectory>
-    </Content>
-    <Content Include="References\LocalReferencesTests\dir_with_#\second.json">
-      <CopyToOutputDirectory>Always</CopyToOutputDirectory>
-    </Content>
-    <Content Include="References\LocalReferencesTests\schema_with_collection_reference.json">
-      <CopyToOutputDirectory>Always</CopyToOutputDirectory>
-    </Content>
-    <Content Include="References\LocalReferencesTests\schema_with_indirect_subreference.json">
-      <CopyToOutputDirectory>Always</CopyToOutputDirectory>
-    </Content>
-    <Content Include="References\LocalReferencesTests\schema_with_indirect_reference.json">
-      <CopyToOutputDirectory>Always</CopyToOutputDirectory>
-    </Content>
-    <Content Include="References\LocalReferencesTests\schema_with_reference.json">
-      <CopyToOutputDirectory>Always</CopyToOutputDirectory>
-    </Content>
-  </ItemGroup>
-
-  <ItemGroup>
-    <PackageReference Include="Microsoft.NET.Test.Sdk" Version="15.3.0" />
-    <PackageReference Include="xunit" Version="2.3.1" />
-    <PackageReference Include="xunit.runner.visualstudio" Version="2.3.1" />
-    <PackageReference Include="System.Text.Json" Version="4.6.0" />
-
-    <DotNetCliToolReference Include="dotnet-xunit" Version="2.3.1" />
-
-    <PackageReference Condition="'$(TargetFramework)' == 'netcoreapp2.0'" Include="System.ComponentModel.Annotations" Version="4.4.0" />
-    <Reference Condition="'$(TargetFramework)' == 'net461'" Include="System.ComponentModel.DataAnnotations"></Reference>
-
-=======
     <PackageReference Include="Microsoft.NET.Test.Sdk" Version="16.11.0" />
     <PackageReference Include="xunit" Version="2.4.1" />
     <PackageReference Include="xunit.runner.visualstudio" Version="2.4.3" PrivateAssets="all" />
->>>>>>> decfbef2
     <PackageReference Include="NodaTime" Version="2.2.0" />
     <Reference Condition="'$(TargetFramework)' == 'net461'" Include="System.ComponentModel.DataAnnotations"></Reference>
     <DotNetCliToolReference Include="dotnet-xunit" Version="2.3.1" />
   </ItemGroup>
 
   <ItemGroup>
-    <ProjectReference Include="..\NJsonSchema.Generation\NJsonSchema.Generation.csproj" />
     <ProjectReference Include="..\NJsonSchema\NJsonSchema.csproj" />
   </ItemGroup>
 
