--- conflicted
+++ resolved
@@ -12,51 +12,6 @@
 {
     public class SystemTextJsonOptionsConverterTests
     {
-<<<<<<< HEAD
-=======
-        [Fact]
-        public async Task SystemTextJson_WhenEnumsAreSerializedAsStrings_ThenGlobalConverterExists()
-        {
-            // Arrange
-            var options = new JsonSerializerOptions
-            {
-                Converters =
-                {
-                    new JsonStringEnumConverter()
-                }
-            };
-
-            // Act
-            var settings = SystemTextJsonUtilities.ConvertJsonOptionsToNewtonsoftSettings(options);
-
-            // Assert
-            var enumConverter = settings.Converters.OfType<StringEnumConverter>().FirstOrDefault();
-            Assert.NotNull(enumConverter);
-            Assert.False(enumConverter.CamelCaseText);
-        }
-        
-        [Fact]
-        public async Task SystemTextJson_WhenEnumsAreSerializedAsCamelCaseStrings_ThenGlobalConverterExists()
-        {
-            // Arrange
-            var options = new JsonSerializerOptions
-            {
-                Converters =
-                {
-                    new JsonStringEnumConverter(JsonNamingPolicy.CamelCase)
-                }
-            };
-
-            // Act
-            var settings = SystemTextJsonUtilities.ConvertJsonOptionsToNewtonsoftSettings(options);
-
-            // Assert
-            var enumConverter = settings.Converters.OfType<StringEnumConverter>().FirstOrDefault();
-            Assert.NotNull(enumConverter);
-            Assert.True(enumConverter.CamelCaseText);
-        }
-
->>>>>>> 7b25cd56
         public class Person
         {
             public string FirstName { get; set; }
