--- conflicted
+++ resolved
@@ -1,359 +1,348 @@
-﻿using System;
-using System.Collections.Generic;
-using System.Linq;
-using System.Runtime.Serialization;
-using System.Threading.Tasks;
-using Microsoft.CodeAnalysis;
-using Microsoft.CodeAnalysis.CSharp;
-using Newtonsoft.Json;
-using Newtonsoft.Json.Serialization;
-using NJsonSchema.CodeGeneration.CSharp;
-using NJsonSchema.CodeGeneration.TypeScript;
-using NJsonSchema.Converters;
-using Xunit;
-using System.IO;
-using System.Reflection;
-using System.CodeDom.Compiler;
-using NJsonSchema.Generation;
-
-namespace NJsonSchema.CodeGeneration.Tests
-{
-    public class Container
-    {
-        public Animal Animal { get; set; }
-    }
-
-    [JsonConverter(typeof(JsonInheritanceConverter), "discriminator")]
-    [KnownType(typeof(Dog))]
-    public class Animal
-    {
-        public string Foo { get; set; }
-    }
-
-    public class Dog : Animal
-    {
-        public string Bar { get; set; }
-        public List<SubClass> SubElements { get; set; }
-    }
-
-    [JsonConverter(typeof(JsonInheritanceConverter), "discriminator")]
-    [KnownType(typeof(SubClass1))]
-    [KnownType(typeof(SubClass2))]
-    public class SubClass
-    {
-    }
-
-    public class SubClass1 : SubClass
-    {
-        public string Prop1 { get; set; }
-    }
-
-    [KnownType("GetTypes")]
-    public class SubClass2 : SubClass
-    {
-        public string Prop2 { get; set; }
-
-        public static Type[] GetTypes()
-        {
-            return new Type[] { typeof(SubClass3) };
-        }
-    }
-
-    public class SubClass3 : SubClass2
-    {
-        public string Prop3 { get; set; }
-    }
-
-    public class InheritanceSerializationTests
-    {
-        [Fact]
-        public void When_JsonInheritanceConverter_is_passed_null_it_deserializes_to_null()
-        {
-            //// Arrange
-
-            //// Act
-            var result = JsonConvert.DeserializeObject<SubClass>("null");
-
-            //// Assert
-            Assert.Null(result);
-        }
-
-        [Fact]
-        public async Task When_JsonInheritanceConverter_is_used_then_inheritance_is_correctly_serialized_and_deserialized()
-        {
-            //// Arrange
-            var container = new Container
-            {
-                Animal = new Dog
-                {
-                    Foo = "foo",
-                    Bar = "bar",
-                    SubElements = new List<SubClass>
-                    {
-                        new SubClass1 { Prop1 = "x" },
-                        new SubClass3 { Prop2 = "x", Prop3 = "y"}
-                    }
-                }
-            };
-
-            //// Act
-            var json = JsonConvert.SerializeObject(container, Formatting.Indented);
-            var deserializedContainer = JsonConvert.DeserializeObject<Container>(json);
-
-            var schema = JsonSchemaGenerator.FromType<Container>();
-            var schemaJson = schema.ToJson();
-            var errors = schema.Validate(json);
-
-            //// Assert
-            Assert.True(deserializedContainer.Animal is Dog);
-            Assert.True((deserializedContainer.Animal as Dog).SubElements.First() is SubClass1);
-            Assert.True((deserializedContainer.Animal as Dog).SubElements[1] is SubClass3);
-        }
-
-        [Fact]
-        public async Task When_serializer_setting_is_changed_then_converter_uses_correct_settings()
-        {
-            //// Arrange
-            var container = new Container
-            {
-                Animal = new Dog
-                {
-                    Foo = "foo",
-                    Bar = "bar",
-                    SubElements = new List<SubClass>
-                    {
-                        new SubClass1 { Prop1 = "x" },
-                        new SubClass3 { Prop2 = "x", Prop3 = "y"}
-                    }
-                }
-            };
-
-            //// Act
-            var settings = new JsonSerializerSettings { ContractResolver = new CamelCasePropertyNamesContractResolver() };
-            var json = JsonConvert.SerializeObject(container, Formatting.Indented, settings);
-            var deserializedContainer = JsonConvert.DeserializeObject<Container>(json);
-
-            //// Assert
-            Assert.Contains("prop3", json);
-            Assert.DoesNotContain("Prop3", json);
-        }
-
-        public class A
-        {
-            // not processed by JsonInheritanceConverter
-            public DateTimeOffset created { get; set; }
-
-            public C subclass { get; set; }
-        }
-
-        [JsonConverter(typeof(JsonInheritanceConverter), "discriminator")]
-        [KnownType(typeof(C))]
-        public class B
-        {
-            // processed by JsonInheritanceConverter
-            public DateTimeOffset created { get; set; }
-        }
-
-        public class C : B
-        {
-        }
-
-        [Fact]
-        public async Task When_dates_are_converted_then_JsonInheritanceConverter_should_inherit_settings()
-        {
-            //// Arrange
-            var offset = new TimeSpan(10, 0, 0);
-            var x = new A
-            {
-                created = DateTimeOffset.Now.ToOffset(offset),
-                subclass = new C
-                {
-                    created = DateTimeOffset.Now.ToOffset(offset),
-                }
-            };
-
-            //// Act
-            var settings = new JsonSerializerSettings { DateParseHandling = DateParseHandling.DateTimeOffset };
-            var json = JsonConvert.SerializeObject(x, Formatting.Indented, settings);
-            var deserialized = JsonConvert.DeserializeObject<A>(json, settings);
-
-            //// Assert
-            Assert.Equal(deserialized.created.Offset, offset);
-            Assert.Equal(deserialized.subclass.created.Offset, offset);
-        }
-
-        [Fact]
-        public void JsonInheritanceConverter_is_thread_safe()
-        {
-            //// Arrange
-            var tasks = new List<Task>();
-            for (int i = 0; i < 100; i++)
-            {
-                tasks.Add(Task.Run(async () =>
-                {
-                    await When_JsonInheritanceConverter_is_used_then_inheritance_is_correctly_serialized_and_deserialized();
-                }));
-            }
-
-            //// Act
-            Task.WaitAll(tasks.ToArray());
-
-            //// Assert
-            // No exceptions
-        }
-
-        [Fact]
-        public async Task When_JsonInheritanceConverter_is_set_then_discriminator_field_is_set()
-        {
-            //// Arrange
-            var schema = JsonSchemaGenerator.FromType<Container>();
-
-            //// Act
-            var baseSchema = schema.Properties["Animal"].ActualTypeSchema.ActualSchema;
-            var discriminator = baseSchema.ActualDiscriminator;
-            var property = baseSchema.Properties["discriminator"];
-
-            var json = schema.ToJson();
-
-            //// Assert
-            Assert.NotNull(property);
-            Assert.True(property.IsRequired);
-            Assert.Equal("discriminator", discriminator);
-        }
-
-        [Fact]
-        public async Task When_JsonInheritanceConverter_is_set_then_discriminator_mappings_are_generated()
-        {
-            //// Arrange
-            var schema = JsonSchemaGenerator.FromType<Container>();
-            var json = schema.ToJson();
-
-            //// Act
-            var baseSchema = schema.Definitions["SubClass"].ActualSchema;
-
-            //// Assert
-            Assert.Equal(3, baseSchema.ActualDiscriminatorObject.Mapping.Count);
-            Assert.True(baseSchema.ActualDiscriminatorObject.Mapping.ContainsKey("SubClass1"));
-            Assert.True(baseSchema.ActualDiscriminatorObject.Mapping.ContainsKey("SubClass2"));
-            Assert.True(baseSchema.ActualDiscriminatorObject.Mapping.ContainsKey("SubClass3"));
-        }
-
-        [Fact]
-        public async Task When_schema_contains_discriminator_and_inheritance_hierarchy_then_CSharp_is_correctly_generated()
-        {
-            //// Arrange
-            var schema = JsonSchemaGenerator.FromType<Container>();
-
-            //// Act
-            var generator = new CSharpGenerator(schema, new CSharpGeneratorSettings { ClassStyle = CSharpClassStyle.Poco });
-            var code = generator.GenerateFile("MyClass");
-
-            //// Assert
-            Assert.DoesNotContain("public string Discriminator", code); // discriminator property is not generated
-            Assert.Contains("[Newtonsoft.Json.JsonConverter(typeof(JsonInheritanceConverter), \"discriminator\")]", code); // attribute is generated
-            Assert.Contains("class JsonInheritanceConverter", code); // converter is generated
-        }
-
-        [Fact]
-        public async Task When_schema_contains_discriminator_and_inheritance_hierarchy_then_TypeScript_is_correctly_generated()
-        {
-            //// Arrange
-            var schema = JsonSchemaGenerator.FromType<Container>();
-            var json = schema.ToJson();
-
-            //// Act
-            var generator = new TypeScriptGenerator(schema, new TypeScriptGeneratorSettings
-            {
-                TypeStyle = TypeScriptTypeStyle.Class
-            });
-            var code = generator.GenerateFile("Container");
-
-            //// Assert
-            Assert.Contains("export class Container", code);
-            Assert.Contains("export class Animal", code);
-            Assert.Contains("export class Dog", code);
-
-            // discriminator is available for deserialization
-            Assert.Contains("protected _discriminator: string;", code); // discriminator must be private
-            Assert.Contains("new Dog();", code); // type is chosen by discriminator 
-            Assert.Contains("new Animal();", code); // type is chosen by discriminator 
-
-            // discriminator is assign for serialization
-            Assert.Contains("this._discriminator = \"Animal\"", code);
-            Assert.Contains("this._discriminator = \"Dog\"", code);
-        }
-
-#if NETCORE
-        [Fact]
-#else
-        [Fact(Skip = "Dynamic compilation doesn't work for NET 4.6.1")]
-#endif
-        public async Task Subtypes_are_serialized_with_correct_discriminator()
-        {
-            //// Arrange
-            var json = await JsonSchema.FromJsonAsync(@"{""title"":""foo"",""type"":""object"",""discriminator"":""discriminator"",""properties"":{""discriminator"":{""type"":""string""}},""definitions"":{""bar"":{""type"":""object"",""allOf"":[{""$ref"":""#""}]}}}");
-            var data = json.ToJson();
-
-            var generator = new CSharpGenerator(json, new CSharpGeneratorSettings() { ClassStyle = CSharpClassStyle.Poco, Namespace = "foo" });
-
-            //// Act
-            var code = generator.GenerateFile();
-
-            var assembly = Compile(code);
-            var type = assembly.GetType("foo.Foo");
-            if (type == null)
-            {
-                throw new Exception("Foo not found in " + String.Join(", ", assembly.GetTypes().Select(t => t.Name)));
-            }
-
-            var bar = JsonConvert.DeserializeObject(@"{""discriminator"":""bar""}", type);
-
-            //// Assert
-            Assert.Contains(@"""bar""", JsonConvert.SerializeObject(bar));
-        }
-
-        private Assembly Compile(string code)
-        {
-            CSharpCompilation compilation = CSharpCompilation.Create("assemblyName")
-                .WithOptions(new CSharpCompilationOptions(OutputKind.DynamicallyLinkedLibrary))
-                .AddSyntaxTrees(CSharpSyntaxTree.ParseText(code));
-
-<<<<<<< HEAD
-#if NET461
-            compilation = compilation.AddReferences(
-                MetadataReference.CreateFromFile(typeof(object).Assembly.Location),
-                MetadataReference.CreateFromFile(typeof(JsonConvert).Assembly.Location),
-                MetadataReference.CreateFromFile(typeof(GeneratedCodeAttribute).Assembly.Location),
-                MetadataReference.CreateFromFile(typeof(System.Linq.Expressions.Expression).Assembly.Location));
-#else
-=======
->>>>>>> decfbef2
-            var coreDir = Directory.GetParent(typeof(Enumerable).GetTypeInfo().Assembly.Location);            
-            compilation = compilation.AddReferences(
-                MetadataReference.CreateFromFile(typeof(object).Assembly.Location),
-                MetadataReference.CreateFromFile(typeof(JsonConvert).Assembly.Location),
-                MetadataReference.CreateFromFile(typeof(GeneratedCodeAttribute).Assembly.Location),
-                MetadataReference.CreateFromFile(coreDir.FullName + Path.DirectorySeparatorChar + "System.Runtime.dll"),
-                MetadataReference.CreateFromFile(coreDir.FullName + Path.DirectorySeparatorChar + "System.Dynamic.Runtime.dll"),
-                MetadataReference.CreateFromFile(coreDir.FullName + Path.DirectorySeparatorChar + "System.IO.dll"),
-                MetadataReference.CreateFromFile(coreDir.FullName + Path.DirectorySeparatorChar + "System.Linq.dll"),
-                MetadataReference.CreateFromFile(coreDir.FullName + Path.DirectorySeparatorChar + "System.ObjectModel.dll"),
-                MetadataReference.CreateFromFile(coreDir.FullName + Path.DirectorySeparatorChar + "System.Linq.Expressions.dll"),
-                MetadataReference.CreateFromFile(coreDir.FullName + Path.DirectorySeparatorChar + "System.Runtime.Extensions.dll"));
-
-            using (var stream = new MemoryStream())
-            {
-                var result = compilation.Emit(stream);
-
-                if (!result.Success)
-                {
-                    throw new Exception(String.Join(", ", result.Diagnostics
-                        .Where(diagnostic => diagnostic.IsWarningAsError || diagnostic.Severity == DiagnosticSeverity.Error)
-                        .Select(d => d.Location.GetLineSpan().StartLinePosition + " - " + d.GetMessage())) + "\n" + code);
-                }
-
-                return Assembly.Load(stream.GetBuffer());
-            }
-        }
-    }
-}
+﻿using System;
+using System.Collections.Generic;
+using System.Linq;
+using System.Runtime.Serialization;
+using System.Threading.Tasks;
+using Microsoft.CodeAnalysis;
+using Microsoft.CodeAnalysis.CSharp;
+using Newtonsoft.Json;
+using Newtonsoft.Json.Serialization;
+using NJsonSchema.CodeGeneration.CSharp;
+using NJsonSchema.CodeGeneration.TypeScript;
+using NJsonSchema.Converters;
+using Xunit;
+using System.IO;
+using System.Reflection;
+using System.CodeDom.Compiler;
+
+namespace NJsonSchema.CodeGeneration.Tests
+{
+    public class Container
+    {
+        public Animal Animal { get; set; }
+    }
+
+    [JsonConverter(typeof(JsonInheritanceConverter), "discriminator")]
+    [KnownType(typeof(Dog))]
+    public class Animal
+    {
+        public string Foo { get; set; }
+    }
+
+    public class Dog : Animal
+    {
+        public string Bar { get; set; }
+        public List<SubClass> SubElements { get; set; }
+    }
+
+    [JsonConverter(typeof(JsonInheritanceConverter), "discriminator")]
+    [KnownType(typeof(SubClass1))]
+    [KnownType(typeof(SubClass2))]
+    public class SubClass
+    {
+    }
+
+    public class SubClass1 : SubClass
+    {
+        public string Prop1 { get; set; }
+    }
+
+    [KnownType("GetTypes")]
+    public class SubClass2 : SubClass
+    {
+        public string Prop2 { get; set; }
+
+        public static Type[] GetTypes()
+        {
+            return new Type[] { typeof(SubClass3) };
+        }
+    }
+
+    public class SubClass3 : SubClass2
+    {
+        public string Prop3 { get; set; }
+    }
+
+    public class InheritanceSerializationTests
+    {
+        [Fact]
+        public void When_JsonInheritanceConverter_is_passed_null_it_deserializes_to_null()
+        {
+            //// Arrange
+
+            //// Act
+            var result = JsonConvert.DeserializeObject<SubClass>("null");
+
+            //// Assert
+            Assert.Null(result);
+        }
+
+        [Fact]
+        public async Task When_JsonInheritanceConverter_is_used_then_inheritance_is_correctly_serialized_and_deserialized()
+        {
+            //// Arrange
+            var container = new Container
+            {
+                Animal = new Dog
+                {
+                    Foo = "foo",
+                    Bar = "bar",
+                    SubElements = new List<SubClass>
+                    {
+                        new SubClass1 { Prop1 = "x" },
+                        new SubClass3 { Prop2 = "x", Prop3 = "y"}
+                    }
+                }
+            };
+
+            //// Act
+            var json = JsonConvert.SerializeObject(container, Formatting.Indented);
+            var deserializedContainer = JsonConvert.DeserializeObject<Container>(json);
+
+            var schema = JsonSchema.FromType<Container>();
+            var schemaJson = schema.ToJson();
+            var errors = schema.Validate(json);
+
+            //// Assert
+            Assert.True(deserializedContainer.Animal is Dog);
+            Assert.True((deserializedContainer.Animal as Dog).SubElements.First() is SubClass1);
+            Assert.True((deserializedContainer.Animal as Dog).SubElements[1] is SubClass3);
+        }
+
+        [Fact]
+        public async Task When_serializer_setting_is_changed_then_converter_uses_correct_settings()
+        {
+            //// Arrange
+            var container = new Container
+            {
+                Animal = new Dog
+                {
+                    Foo = "foo",
+                    Bar = "bar",
+                    SubElements = new List<SubClass>
+                    {
+                        new SubClass1 { Prop1 = "x" },
+                        new SubClass3 { Prop2 = "x", Prop3 = "y"}
+                    }
+                }
+            };
+
+            //// Act
+            var settings = new JsonSerializerSettings { ContractResolver = new CamelCasePropertyNamesContractResolver() };
+            var json = JsonConvert.SerializeObject(container, Formatting.Indented, settings);
+            var deserializedContainer = JsonConvert.DeserializeObject<Container>(json);
+
+            //// Assert
+            Assert.Contains("prop3", json);
+            Assert.DoesNotContain("Prop3", json);
+        }
+
+        public class A
+        {
+            // not processed by JsonInheritanceConverter
+            public DateTimeOffset created { get; set; }
+
+            public C subclass { get; set; }
+        }
+
+        [JsonConverter(typeof(JsonInheritanceConverter), "discriminator")]
+        [KnownType(typeof(C))]
+        public class B
+        {
+            // processed by JsonInheritanceConverter
+            public DateTimeOffset created { get; set; }
+        }
+
+        public class C : B
+        {
+        }
+
+        [Fact]
+        public async Task When_dates_are_converted_then_JsonInheritanceConverter_should_inherit_settings()
+        {
+            //// Arrange
+            var offset = new TimeSpan(10, 0, 0);
+            var x = new A
+            {
+                created = DateTimeOffset.Now.ToOffset(offset),
+                subclass = new C
+                {
+                    created = DateTimeOffset.Now.ToOffset(offset),
+                }
+            };
+
+            //// Act
+            var settings = new JsonSerializerSettings { DateParseHandling = DateParseHandling.DateTimeOffset };
+            var json = JsonConvert.SerializeObject(x, Formatting.Indented, settings);
+            var deserialized = JsonConvert.DeserializeObject<A>(json, settings);
+
+            //// Assert
+            Assert.Equal(deserialized.created.Offset, offset);
+            Assert.Equal(deserialized.subclass.created.Offset, offset);
+        }
+
+        [Fact]
+        public void JsonInheritanceConverter_is_thread_safe()
+        {
+            //// Arrange
+            var tasks = new List<Task>();
+            for (int i = 0; i < 100; i++)
+            {
+                tasks.Add(Task.Run(async () =>
+                {
+                    await When_JsonInheritanceConverter_is_used_then_inheritance_is_correctly_serialized_and_deserialized();
+                }));
+            }
+
+            //// Act
+            Task.WaitAll(tasks.ToArray());
+
+            //// Assert
+            // No exceptions
+        }
+
+        [Fact]
+        public async Task When_JsonInheritanceConverter_is_set_then_discriminator_field_is_set()
+        {
+            //// Arrange
+            var schema = JsonSchema.FromType<Container>();
+
+            //// Act
+            var baseSchema = schema.Properties["Animal"].ActualTypeSchema.ActualSchema;
+            var discriminator = baseSchema.ActualDiscriminator;
+            var property = baseSchema.Properties["discriminator"];
+
+            var json = schema.ToJson();
+
+            //// Assert
+            Assert.NotNull(property);
+            Assert.True(property.IsRequired);
+            Assert.Equal("discriminator", discriminator);
+        }
+
+        [Fact]
+        public async Task When_JsonInheritanceConverter_is_set_then_discriminator_mappings_are_generated()
+        {
+            //// Arrange
+            var schema = JsonSchema.FromType<Container>();
+            var json = schema.ToJson();
+
+            //// Act
+            var baseSchema = schema.Definitions["SubClass"].ActualSchema;
+
+            //// Assert
+            Assert.Equal(3, baseSchema.ActualDiscriminatorObject.Mapping.Count);
+            Assert.True(baseSchema.ActualDiscriminatorObject.Mapping.ContainsKey("SubClass1"));
+            Assert.True(baseSchema.ActualDiscriminatorObject.Mapping.ContainsKey("SubClass2"));
+            Assert.True(baseSchema.ActualDiscriminatorObject.Mapping.ContainsKey("SubClass3"));
+        }
+
+        [Fact]
+        public async Task When_schema_contains_discriminator_and_inheritance_hierarchy_then_CSharp_is_correctly_generated()
+        {
+            //// Arrange
+            var schema = JsonSchema.FromType<Container>();
+
+            //// Act
+            var generator = new CSharpGenerator(schema, new CSharpGeneratorSettings { ClassStyle = CSharpClassStyle.Poco });
+            var code = generator.GenerateFile("MyClass");
+
+            //// Assert
+            Assert.DoesNotContain("public string Discriminator", code); // discriminator property is not generated
+            Assert.Contains("[Newtonsoft.Json.JsonConverter(typeof(JsonInheritanceConverter), \"discriminator\")]", code); // attribute is generated
+            Assert.Contains("class JsonInheritanceConverter", code); // converter is generated
+        }
+
+        [Fact]
+        public async Task When_schema_contains_discriminator_and_inheritance_hierarchy_then_TypeScript_is_correctly_generated()
+        {
+            //// Arrange
+            var schema = JsonSchema.FromType<Container>();
+            var json = schema.ToJson();
+
+            //// Act
+            var generator = new TypeScriptGenerator(schema, new TypeScriptGeneratorSettings
+            {
+                TypeStyle = TypeScriptTypeStyle.Class
+            });
+            var code = generator.GenerateFile("Container");
+
+            //// Assert
+            Assert.Contains("export class Container", code);
+            Assert.Contains("export class Animal", code);
+            Assert.Contains("export class Dog", code);
+
+            // discriminator is available for deserialization
+            Assert.Contains("protected _discriminator: string;", code); // discriminator must be private
+            Assert.Contains("new Dog();", code); // type is chosen by discriminator 
+            Assert.Contains("new Animal();", code); // type is chosen by discriminator 
+
+            // discriminator is assign for serialization
+            Assert.Contains("this._discriminator = \"Animal\"", code);
+            Assert.Contains("this._discriminator = \"Dog\"", code);
+        }
+
+#if NETCORE
+        [Fact]
+#else
+        [Fact(Skip = "Dynamic compilation doesn't work for NET 4.6.1")]
+#endif
+        public async Task Subtypes_are_serialized_with_correct_discriminator()
+        {
+            //// Arrange
+            var json = await JsonSchema.FromJsonAsync(@"{""title"":""foo"",""type"":""object"",""discriminator"":""discriminator"",""properties"":{""discriminator"":{""type"":""string""}},""definitions"":{""bar"":{""type"":""object"",""allOf"":[{""$ref"":""#""}]}}}");
+            var data = json.ToJson();
+
+            var generator = new CSharpGenerator(json, new CSharpGeneratorSettings() { ClassStyle = CSharpClassStyle.Poco, Namespace = "foo" });
+
+            //// Act
+            var code = generator.GenerateFile();
+
+            var assembly = Compile(code);
+            var type = assembly.GetType("foo.Foo");
+            if (type == null)
+            {
+                throw new Exception("Foo not found in " + String.Join(", ", assembly.GetTypes().Select(t => t.Name)));
+            }
+
+            var bar = JsonConvert.DeserializeObject(@"{""discriminator"":""bar""}", type);
+
+            //// Assert
+            Assert.Contains(@"""bar""", JsonConvert.SerializeObject(bar));
+        }
+
+        private Assembly Compile(string code)
+        {
+            CSharpCompilation compilation = CSharpCompilation.Create("assemblyName")
+                .WithOptions(new CSharpCompilationOptions(OutputKind.DynamicallyLinkedLibrary))
+                .AddSyntaxTrees(CSharpSyntaxTree.ParseText(code));
+
+            var coreDir = Directory.GetParent(typeof(Enumerable).GetTypeInfo().Assembly.Location);            
+            compilation = compilation.AddReferences(
+                MetadataReference.CreateFromFile(typeof(object).Assembly.Location),
+                MetadataReference.CreateFromFile(typeof(JsonConvert).Assembly.Location),
+                MetadataReference.CreateFromFile(typeof(GeneratedCodeAttribute).Assembly.Location),
+                MetadataReference.CreateFromFile(coreDir.FullName + Path.DirectorySeparatorChar + "System.Runtime.dll"),
+                MetadataReference.CreateFromFile(coreDir.FullName + Path.DirectorySeparatorChar + "System.Dynamic.Runtime.dll"),
+                MetadataReference.CreateFromFile(coreDir.FullName + Path.DirectorySeparatorChar + "System.IO.dll"),
+                MetadataReference.CreateFromFile(coreDir.FullName + Path.DirectorySeparatorChar + "System.Linq.dll"),
+                MetadataReference.CreateFromFile(coreDir.FullName + Path.DirectorySeparatorChar + "System.ObjectModel.dll"),
+                MetadataReference.CreateFromFile(coreDir.FullName + Path.DirectorySeparatorChar + "System.Linq.Expressions.dll"),
+                MetadataReference.CreateFromFile(coreDir.FullName + Path.DirectorySeparatorChar + "System.Runtime.Extensions.dll"));
+
+            using (var stream = new MemoryStream())
+            {
+                var result = compilation.Emit(stream);
+
+                if (!result.Success)
+                {
+                    throw new Exception(String.Join(", ", result.Diagnostics
+                        .Where(diagnostic => diagnostic.IsWarningAsError || diagnostic.Severity == DiagnosticSeverity.Error)
+                        .Select(d => d.Location.GetLineSpan().StartLinePosition + " - " + d.GetMessage())) + "\n" + code);
+                }
+
+                return Assembly.Load(stream.GetBuffer());
+            }
+        }
+    }
+}