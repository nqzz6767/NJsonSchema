﻿using System;
using System.CodeDom.Compiler;
using System.Collections.Generic;
using System.Collections.ObjectModel;
using System.ComponentModel;
using System.ComponentModel.DataAnnotations;
using System.Linq;
using System.Threading.Tasks;
using Microsoft.VisualStudio.TestTools.UnitTesting;
using Newtonsoft.Json;
using Newtonsoft.Json.Converters;
using NJsonSchema.CodeGeneration.CSharp;
using NJsonSchema.CodeGeneration.Tests.Models;
using NJsonSchema.Generation;

namespace NJsonSchema.CodeGeneration.Tests.CSharp
{
    [TestClass]
    public class CSharpGeneratorTests
    {
        [TestMethod]
        public async Task When_type_is_array_and_items_and_item_is_not_defined_then_any_array_is_generated()
        {
            //// Arrange
            var json = @"{
                'properties': {
                    'emptySchema': { 'type': 'array' }
                }
            }";
            var schema = await JsonSchema4.FromJsonAsync(json);

            //// Act
            var settings = new CSharpGeneratorSettings { ClassStyle = CSharpClassStyle.Poco, Namespace = "ns", };
            var generator = new CSharpGenerator(schema, settings);
            var output = generator.GenerateFile("MyClass");

            //// Assert
            Assert.IsTrue(output.Contains("public System.Collections.ObjectModel.ObservableCollection<object> EmptySchema { get; set; } = "));
        }

        [TestMethod]
        public async Task When_all_of_has_multiple_refs_then_the_properties_should_expand_to_single_class()
        {
            //// Arrange
            var json = @"{
                '$schema': 'http://json-schema.org/draft-04/schema#',
                'id': 'http://some.domain.com/foo.json',
                'type': 'object',
                'additionalProperties': false,
                'definitions': {
                    'tRef1': {
                        'properties': {
                            'val1': {
                                'type': 'string',
                            }
                        }
                    },
                    'tRef2': {
                        'properties': {
                            'val2': {
                                'type': 'string',
                            }
                        }
                    },
                    'tRef3': {
                        'properties': {
                            'val3': {
                                'type': 'string',
                            }
                        }
                    }
                },
                'properties' : {
                    'tAgg': {
                        'allOf': [
                            {'$ref': '#/definitions/tRef1'},
                            {'$ref': '#/definitions/tRef2'},
                            {'$ref': '#/definitions/tRef3'}
                        ]
                    }
                }
            }";

            //// Act
            var schema = await JsonSchema4.FromJsonAsync(json);
            var settings = new CSharpGeneratorSettings { ClassStyle = CSharpClassStyle.Poco, Namespace = "ns" };
            var generator = new CSharpGenerator(schema, settings);
            var output = generator.GenerateFile("Foo");

            //// Assert
            Assert.IsTrue(output.Contains("public partial class TAgg"));
            Assert.IsTrue(output.Contains("public string Val1 { get; set; }"));
            Assert.IsTrue(output.Contains("public string Val2 { get; set; }"));
            Assert.IsTrue(output.Contains("public string Val3 { get; set; }"));
        }

        [TestMethod]
        public async Task When_more_properties_are_defined_in_allOf_and_type_none_then_all_of_contains_all_properties_in_generated_code()
        {
            //// Arrange
            var json = @"{
                '$schema': 'http://json-schema.org/draft-04/schema#',
                'type': 'object',
                'properties': { 
                    'prop1' : { 'type' : 'string' } 
                },
                'allOf': [
                    {
                        'properties': { 
                            'prop2' : { 'type' : 'string' } 
                        }
                    }
                ]
            }";

            //// Act
            var schema = await JsonSchema4.FromJsonAsync(json);
            var generator = new CSharpGenerator(schema, new CSharpGeneratorSettings { ClassStyle = CSharpClassStyle.Poco });
            var code = generator.GenerateFile("Foo");

            //// Assert
            Assert.IsTrue(code.Contains("class Foo"));
            Assert.IsTrue(code.Contains("public string Prop1 { get; set; }"));
            Assert.IsTrue(code.Contains("public string Prop2 { get; set; }"));
            Assert.IsFalse(code.Contains("class Anonymous")); // only one class is generated with both properties
        }

        [TestMethod]
        public async Task When_allOf_schema_is_object_type_then_it_is_an_inherited_class_in_generated_code()
        {
            //// Arrange
            var json = @"{
                '$schema': 'http://json-schema.org/draft-04/schema#',
                'type': 'object',
                'properties': { 
                    'prop1' : { 'type' : 'string' } 
                },
                'allOf': [
                    {
                        '$ref': '#/definitions/Bar'
                    }
                ], 
                'definitions': {
                    'Bar':  {
                        'type': 'object', 
                        'properties': { 
                            'prop2' : { 'type' : 'string' } 
                        }
                    }
                }
            }";

            //// Act
            var schema = await JsonSchema4.FromJsonAsync(json);
            var generator = new CSharpGenerator(schema, new CSharpGeneratorSettings { ClassStyle = CSharpClassStyle.Poco });
            var code = generator.GenerateFile("Foo");

            //// Assert
            Assert.IsTrue(code.Contains("class Foo : Bar"));
            Assert.IsTrue(code.Contains("public string Prop1 { get; set; }"));
            Assert.IsTrue(code.Contains("public string Prop2 { get; set; }"));
        }

        class CustomPropertyNameGenerator : IPropertyNameGenerator
        {
            public string Generate(JsonProperty property)
            {
                return "MyCustom" + ConversionUtilities.ConvertToUpperCamelCase(property.Name, true);
            }
        }
        class CustomTypeNameGenerator : ITypeNameGenerator
        {
            public string Generate(JsonSchema4 schema, string typeNameHint, ICollection<string> reservedTypeNames)
            {
                return "MyCustomType" + ConversionUtilities.ConvertToUpperCamelCase(typeNameHint, true);
            }
        }

        [TestMethod]
        public async Task When_property_name_is_created_by_custom_fun_then_attribute_is_correct()
        {
            //// Arrange
            var schema = await JsonSchema4.FromTypeAsync<Teacher>();
            var schemaData = schema.ToJson();
            var settings = new CSharpGeneratorSettings();

            settings.TypeNameGenerator = new CustomTypeNameGenerator();
            settings.PropertyNameGenerator = new CustomPropertyNameGenerator();
            var generator = new CSharpGenerator(schema, settings);

            //// Act
            var output = generator.GenerateFile("Teacher");
            Console.WriteLine(output);

            //// Assert
            Assert.IsTrue(output.Contains(@"[Newtonsoft.Json.JsonProperty(""lastName"""));
            Assert.IsTrue(output.Contains(@"public string MyCustomLastName"));
            Assert.IsTrue(output.Contains(@"public partial class MyCustomTypeTeacher"));
            Assert.IsTrue(output.Contains(@"public partial class MyCustomTypePerson"));
        }

        [TestMethod]
        public async Task When_schema_contains_ref_to_definition_that_refs_another_definition_then_result_should_contain_correct_target_ref_type()
        {
            //// Arrange
            var schemaJson =
@"{
	'x-typeName': 'foo',
	'type': 'object',
	'definitions': {
		'pRef': {
			'type': 'object',
			'properties': {
				'pRef2': {
					'$ref': '#/definitions/pRef2'
				},
				
			}
		},
		'pRef2': {
			'type': 'string'
		}
	},
	'properties': {
		'pRefs': {
			'type': 'array',
			'items': {
				'$ref': '#/definitions/pRef'
			}
		}
	}
}";

            var schema = await JsonSchema4.FromJsonAsync(schemaJson);
            var settings = new CSharpGeneratorSettings
            {
                ClassStyle = CSharpClassStyle.Poco
            };
            var gen = new CSharpGenerator(schema, settings);

            //// Act
            var output = gen.GenerateFile("MyClass");

            //// Assert
            Assert.IsTrue(output.Contains("public System.Collections.ObjectModel.ObservableCollection<PRef>"));
        }

        [TestMethod]
        public async Task When_property_has_boolean_default_it_is_reflected_in_the_poco()
        {
            var data = @"{'properties': {
                                'boolWithDefault': {
                                    'type': 'boolean',
                                    'default': false
                                 }
                             }}";

            var schema = await JsonSchema4.FromJsonAsync(data);
            var settings = new CSharpGeneratorSettings
            {
                ClassStyle = CSharpClassStyle.Poco,
                Namespace = "ns",
                GenerateDefaultValues = true
            };
            var gen = new CSharpGenerator(schema, settings);
            var output = gen.GenerateFile("MyClass");

            Assert.IsTrue(output.Contains("public bool BoolWithDefault { get; set; } = false;"));
        }

        [TestMethod]
        public async Task When_property_has_boolean_default_and_default_value_generation_is_disabled_then_default_value_is_not_generated()
        {
            var data = @"{'properties': {
                                'boolWithDefault': {
                                    'type': 'boolean',
                                    'default': false
                                 }
                             }}";

            var schema = await JsonSchema4.FromJsonAsync(data);
            var settings = new CSharpGeneratorSettings
            {
                ClassStyle = CSharpClassStyle.Poco,
                Namespace = "ns",
                GenerateDefaultValues = false
            };
            var gen = new CSharpGenerator(schema, settings);
            var output = gen.GenerateFile("MyClass");

            Assert.IsTrue(output.Contains("public bool BoolWithDefault { get; set; }"));
            Assert.IsFalse(output.Contains("public bool BoolWithDefault { get; set; } = false;"));
        }

        [TestMethod]
        public async Task When_namespace_is_set_then_it_should_appear_in_output()
        {
            //// Arrange
            var generator = await CreateGeneratorAsync();

            //// Act
            var output = generator.GenerateFile("MyClass");

            //// Assert
            Assert.IsTrue(output.Contains("namespace MyNamespace"));
            Assert.IsTrue(output.Contains("Dictionary<string, int>"));
        }

        [TestMethod]
        public async Task When_POCO_is_set_then_auto_properties_is_available()
        {
            //// Arrange
            var generator = await CreateGeneratorAsync();
            generator.Settings.ClassStyle = CSharpClassStyle.Poco;

            //// Act
            var output = generator.GenerateFile("MyClass");

            //// Assert
            Assert.IsTrue(output.Contains("{ get; set; }"));
        }

        [TestMethod]
        public async Task When_property_name_does_not_match_property_name_then_attribute_is_correct()
        {
            //// Arrange
            var generator = await CreateGeneratorAsync();

            //// Act
            var output = generator.GenerateFile("MyClass");

            //// Assert
            Assert.IsTrue(output.Contains(@"[Newtonsoft.Json.JsonProperty(""lastName"""));
            Assert.IsTrue(output.Contains(@"public string LastName"));
        }

        [TestMethod]
        public async Task When_property_is_timespan_than_csharp_timespan_is_used()
        {
            //// Arrange
            var schema = await JsonSchema4.FromTypeAsync<Person>();
            var data = schema.ToJson();
            var generator = new CSharpGenerator(schema);

            //// Act
            var output = generator.GenerateFile("MyClass");

            //// Assert
            Assert.IsTrue(output.Contains(@"public System.TimeSpan TimeSpan"));
        }

        [TestMethod]
        public async Task When_allOf_contains_one_schema_then_csharp_inheritance_is_generated()
        {
            //// Arrange
            var generator = await CreateGeneratorAsync();

            //// Act
            var output = generator.GenerateFile("Teacher");

            //// Assert
            Assert.IsTrue(output.Contains(@"class Teacher : Person, "));
        }

        [TestMethod]
        public async Task When_enum_has_description_then_csharp_has_xml_comment()
        {
            //// Arrange
            var schema = await JsonSchema4.FromTypeAsync<Teacher>();
            schema.AllOf.First().ActualSchema.Properties["Gender"].Description = "EnumDesc.";
            var generator = new CSharpGenerator(schema);

            //// Act
            var output = generator.GenerateFile("MyClass");

            //// Assert
            Assert.IsTrue(output.Contains(@"/// <summary>EnumDesc.</summary>"));
        }

        [TestMethod]
        public async Task When_class_has_description_then_csharp_has_xml_comment()
        {
            //// Arrange
            var schema = await JsonSchema4.FromTypeAsync<Teacher>();
            schema.Description = "ClassDesc.";
            var generator = new CSharpGenerator(schema);

            //// Act
            var output = generator.GenerateFile("MyClass");

            //// Assert
            Assert.IsTrue(output.Contains(@"/// <summary>ClassDesc.</summary>"));
        }

        [TestMethod]
        public async Task When_property_has_description_then_csharp_has_xml_comment()
        {
            //// Arrange
            var schema = await JsonSchema4.FromTypeAsync<Teacher>();
            schema.Properties["Class"].Description = "PropertyDesc.";
            var generator = new CSharpGenerator(schema);

            //// Act
            var output = generator.GenerateFile("MyClass");

            //// Assert
            Assert.IsTrue(output.Contains(@"/// <summary>PropertyDesc.</summary>"));
        }

        [TestMethod]
        public async Task Can_generate_type_from_string_property_with_byte_format()
        {
            // Arrange
            var schema = await JsonSchema4.FromTypeAsync<File>();
            var generator = new CSharpGenerator(schema);

            // Act
            var output = generator.GenerateFile("MyClass");

            // Assert
            Assert.IsTrue(output.Contains("public byte[] Content"));
        }

        [TestMethod]
        public async Task Can_generate_type_from_string_property_with_base64_format()
        {
            // Arrange
            var schema = await JsonSchema4.FromTypeAsync<File>();
            schema.Properties["Content"].Format = "base64";
            var generator = new CSharpGenerator(schema);

            // Act
            var output = generator.GenerateFile("MyClass");

            // Assert
            Assert.IsTrue(output.Contains("public byte[] Content"));
        }

        [TestMethod]
        public void When_name_contains_dash_then_it_is_converted_to_upper_case()
        {
            //// Arrange
            var schema = new JsonSchema4();
            schema.Properties["foo-bar"] = new JsonProperty
            {
                Type = JsonObjectType.String
            };

            var generator = new CSharpGenerator(schema);

            // Act
            var output = generator.GenerateFile("MyClass");

            // Assert
            Assert.IsTrue(output.Contains(@"[Newtonsoft.Json.JsonProperty(""foo-bar"", "));
            Assert.IsTrue(output.Contains(@"public string FooBar"));
        }

        [TestMethod]
        public void When_type_name_is_missing_then_anonymous_name_is_generated()
        {
            //// Arrange
            var schema = new JsonSchema4();
            var generator = new CSharpGenerator(schema);

            // Act
            var output = generator.GenerateFile("MyClass");

            //// Assert
            Assert.IsFalse(output.Contains(@"class  :"));
        }

        private static async Task<CSharpGenerator> CreateGeneratorAsync()
        {
            var schema = await JsonSchema4.FromTypeAsync<Teacher>();
            var schemaData = schema.ToJson();
            var settings = new CSharpGeneratorSettings();
            settings.Namespace = "MyNamespace";
            var generator = new CSharpGenerator(schema, settings);
            return generator;
        }


        private class ObjectTestClass
        {
            public object Foo { get; set; }
        }

        [TestMethod]
        public async Task When_property_is_object_then_any_type_is_generated()
        {
            //// Arrange

            //// Act
            var schema = await JsonSchema4.FromTypeAsync<ObjectTestClass>();

            //// Assert
            Assert.AreEqual(
@"{
  ""$schema"": ""http://json-schema.org/draft-04/schema#""
<<<<<<< HEAD
}", schema.Properties["Foo"].ActualPropertySchema.ToJson());
=======
}".Replace("\r", string.Empty), schema.Properties["Foo"].ActualPropertySchema.ToJson().Replace("\r", string.Empty));
>>>>>>> f417f64a
        }

        [TestMethod]
        public async Task When_property_is_object_then_object_property_is_generated()
        {
            //// Arrange
            var schema = await JsonSchema4.FromTypeAsync<ObjectTestClass>();

            //// Act
            var generator = new CSharpGenerator(schema, new CSharpGeneratorSettings { ClassStyle = CSharpClassStyle.Poco });
            var code = generator.GenerateFile("MyClass");

            //// Assert
            Assert.IsTrue(code.Contains("public object Foo { get; set; }"));
        }

        public enum ConstructionCode
        {
            FIRE_RSTV = 0,
            FRAME = 1,
            JOIST_MAS = 2,
            NON_CBST = 3,
        }

        public class ClassWithDefaultEnumProperty
        {
            [JsonConverter(typeof(StringEnumConverter))]
            [DefaultValue(CSharpGeneratorTests.ConstructionCode.NON_CBST)]
            public ConstructionCode ConstructionCode { get; set; }
        }

        [TestMethod]
        public async Task When_enum_property_has_default_and_int_serialization_then_correct_csharp_code_generated()
        {
            //// Arrange
            var schema = await JsonSchema4.FromTypeAsync<ClassWithDefaultEnumProperty>();
            var schemaJson = schema.ToJson();

            //// Act
            var generator = new CSharpGenerator(schema, new CSharpGeneratorSettings
            {
<<<<<<< HEAD
                ClassStyle = CSharpClassStyle.Poco, 
=======
                ClassStyle = CSharpClassStyle.Poco,
>>>>>>> f417f64a
                Namespace = "Foo"
            });
            var code = generator.GenerateFile("MyClass");

            //// Assert
            Assert.IsTrue(code.Contains("public ConstructionCode ConstructionCode { get; set; } = Foo.ConstructionCode.NON_CBST;"));
        }

        [TestMethod]
        public async Task When_enum_property_has_default_and_string_serialization_then_correct_csharp_code_generated()
        {
            //// Arrange
            var schema = await JsonSchema4.FromTypeAsync<ClassWithDefaultEnumProperty>(new JsonSchemaGeneratorSettings { DefaultEnumHandling = EnumHandling.String });
            var schemaJson = schema.ToJson();

            //// Act
            var generator = new CSharpGenerator(schema, new CSharpGeneratorSettings
            {
<<<<<<< HEAD
                ClassStyle = CSharpClassStyle.Poco, 
=======
                ClassStyle = CSharpClassStyle.Poco,
>>>>>>> f417f64a
                Namespace = "Foo"
            });
            var code = generator.GenerateFile("MyClass");

            //// Assert
            Assert.IsTrue(code.Contains("public ConstructionCode ConstructionCode { get; set; } = Foo.ConstructionCode.NON_CBST;"));
        }

        [TestMethod]
        public async Task When_enum_type_name_is_missing_then_default_value_is_still_correctly_set()
        {
            //// Arrange
            var schemaJson = @"{
  ""type"": ""object"",
  ""additionalProperties"": false,
  ""properties"": {
    ""ConstructionCode"": {
      ""type"": ""integer"",
      ""x-enumNames"": [
        ""FIRE_RSTV"",
        ""FRAME"",
        ""JOIST_MAS"",
        ""NON_CBST""
      ],
      ""enum"": [
        ""FIRE_RSTV"",
        ""FRAME"",
        ""JOIST_MAS"",
        ""NON_CBST""
      ],
      ""default"": ""JOIST_MAS""
    }
  }
}";
            var schema = await JsonSchema4.FromJsonAsync(schemaJson);

            //// Act
            var generator = new CSharpGenerator(schema, new CSharpGeneratorSettings
            {
<<<<<<< HEAD
                ClassStyle = CSharpClassStyle.Poco, 
=======
                ClassStyle = CSharpClassStyle.Poco,
>>>>>>> f417f64a
                Namespace = "Foo"
            });
            var code = generator.GenerateFile("MyClass");

            //// Assert
            Assert.IsTrue(code.Contains("public MyClassConstructionCode ConstructionCode { get; set; } = Foo.MyClassConstructionCode.JOIST_MAS;"));
        }

        [TestMethod]
        public async Task When_property_has_same_name_as_class_then_it_is_renamed()
        {
            //// Arrange
            var schemaJson = @"{
  ""type"": ""object"",
  ""properties"": {
    ""Foo"": {
      ""type"": ""string""
    }
  }
}";
            var schema = await JsonSchema4.FromJsonAsync(schemaJson);

            //// Act
            var generator = new CSharpGenerator(schema, new CSharpGeneratorSettings { ClassStyle = CSharpClassStyle.Poco });
            var code = generator.GenerateFile("Foo");

            //// Assert
            Assert.IsTrue(code.Contains("[Newtonsoft.Json.JsonProperty(\"Foo\", Required = Newtonsoft.Json.Required.DisallowNull"));
            Assert.IsTrue(code.Contains("public string Foo1 { get; set; }"));
        }

        [TestMethod]
        public async Task When_patternProperties_is_set_with_string_value_type_then_correct_dictionary_is_generated()
        {
            //// Arrange
            var schemaJson = @"{
                ""properties"": {
                    ""dict"": {
                        ""type"": ""object"", 
                        ""additionalProperties"": false,
                        ""patternProperties"": {
                            ""^[a-zA-Z_$][a-zA-Z_$0-9]*$"": {
                                ""type"": ""string""
                            }
                        }
                    }
                }
            }";

            var schema = await JsonSchema4.FromJsonAsync(schemaJson);

            //// Act
            var generator = new CSharpGenerator(schema, new CSharpGeneratorSettings { ClassStyle = CSharpClassStyle.Poco });
            var code = generator.GenerateFile("MyClass");

            //// Assert
            Assert.IsTrue(code.Contains("public System.Collections.Generic.Dictionary<string, string> Dict { get; set; } = new System.Collections.Generic.Dictionary<string, string>();"));
        }

        [TestMethod]
        public void When_object_has_generic_name_then_it_is_transformed()
        {
            //// Arrange
            var schema = new JsonSchema4();
            schema.Type = JsonObjectType.Object;
            schema.Properties["foo"] = new JsonProperty
            {
                Type = JsonObjectType.Number
            };

            //// Act
            var generator = new CSharpGenerator(schema, new CSharpGeneratorSettings { ClassStyle = CSharpClassStyle.Poco });
            var code = generator.GenerateFile("Foo[Bar[Inner]]");

            //// Assert
            Assert.IsTrue(code.Contains("public partial class FooOfBarOfInner"));
        }

        [JsonObject(MemberSerialization.OptIn)]
        [GeneratedCode("NJsonSchema", "3.4.6065.33501")]
        public partial class Person2
        {
            [JsonProperty("FirstName", Required = Required.Always)]
            [Required]
            public string FirstName { get; set; }

            [JsonProperty("MiddleName", Required = Required.DisallowNull, NullValueHandling = NullValueHandling.Ignore)]
            public string MiddleName { get; set; }

            [JsonProperty("Age", Required = Required.AllowNull)]
            public int? Age { get; set; }
        }

        [TestMethod]
        public async Task When_property_is_required_then_CSharp_code_is_correct()
        {
            //// Arrange
            var schema = await JsonSchema4.FromTypeAsync<Person2>();
            var schemaJson = schema.ToJson();

            //// Act
            var generator = new CSharpGenerator(schema, new CSharpGeneratorSettings { ClassStyle = CSharpClassStyle.Poco });
            var code = generator.GenerateFile("MyClass");

            //// Assert
<<<<<<< HEAD
            Assert.IsTrue(schemaJson.Contains(
=======
            Assert.IsTrue(schemaJson.Replace("\r", string.Empty).Contains(
>>>>>>> f417f64a
@"  ""required"": [
    ""FirstName"",
    ""Age""
  ],
  ""properties"": {
    ""FirstName"": {
      ""type"": ""string""
    },
    ""MiddleName"": {
      ""type"": ""string""
    },
    ""Age"": {
      ""type"": [
        ""integer"",
        ""null""
      ],
      ""format"": ""int32""
    }
<<<<<<< HEAD
  }"));

            Assert.IsTrue(code.Contains(
=======
  }".Replace("\r", string.Empty)));

            Assert.IsTrue(code.Replace("\r", string.Empty).Contains(
>>>>>>> f417f64a
@"        [Newtonsoft.Json.JsonProperty(""FirstName"", Required = Newtonsoft.Json.Required.Always)]
        [System.ComponentModel.DataAnnotations.Required]
        public string FirstName { get; set; }
    
        [Newtonsoft.Json.JsonProperty(""MiddleName"", Required = Newtonsoft.Json.Required.DisallowNull, NullValueHandling = Newtonsoft.Json.NullValueHandling.Ignore)]
        public string MiddleName { get; set; }
    
        [Newtonsoft.Json.JsonProperty(""Age"", Required = Newtonsoft.Json.Required.AllowNull)]
<<<<<<< HEAD
        public int? Age { get; set; }"));
=======
        public int? Age { get; set; }".Replace("\r", string.Empty)));
>>>>>>> f417f64a
        }

        [TestMethod]
        public void When_array_property_is_required_or_not_then_the_code_has_correct_initializer()
        {
            //// Arrange
            var schema = new JsonSchema4
            {
                Properties =
                {
                    { "A", new JsonProperty
                        {
                            Type = JsonObjectType.Array,
                            Item = new JsonSchema4
                            {
                                Type = JsonObjectType.String
                            },
                            IsRequired = true
                        }
                    },
                    { "B", new JsonProperty
                        {
                            Type = JsonObjectType.Array,
                            Item = new JsonSchema4
                            {
                                Type = JsonObjectType.String
                            },
                            IsRequired = false
                        }
                    },
                }
            };

            //// Act
            var generator = new CSharpGenerator(schema, new CSharpGeneratorSettings
            {
                ClassStyle = CSharpClassStyle.Poco,
                NullHandling = NullHandling.Swagger
            });
            var code = generator.GenerateFile("MyClass");

            //// Assert
            Assert.IsTrue(code.Contains("public System.Collections.ObjectModel.ObservableCollection<string> A { get; set; } = new System.Collections.ObjectModel.ObservableCollection<string>();"));
            Assert.IsFalse(code.Contains("public System.Collections.ObjectModel.ObservableCollection<string> B { get; set; } = new System.Collections.ObjectModel.ObservableCollection<string>();"));
        }

        [TestMethod]
        public void When_dictionary_property_is_required_or_not_then_the_code_has_correct_initializer()
        {
            //// Arrange
            var schema = new JsonSchema4
            {
                Properties =
                {
                    { "A", new JsonProperty
                        {
                            Type = JsonObjectType.Object,
                            AdditionalPropertiesSchema = new JsonSchema4
                            {
                                Type = JsonObjectType.String
                            },
                            IsRequired = true
                        }
                    },
                    { "B", new JsonProperty
                        {
                            Type = JsonObjectType.Object,
                            AdditionalPropertiesSchema = new JsonSchema4
                            {
                                Type = JsonObjectType.String
                            },
                            IsRequired = false
                        }
                    },
                }
            };

            //// Act
            var generator = new CSharpGenerator(schema, new CSharpGeneratorSettings
            {
                ClassStyle = CSharpClassStyle.Poco,
                NullHandling = NullHandling.Swagger
            });
            var code = generator.GenerateFile("MyClass");

            //// Assert
            Assert.IsTrue(code.Contains("public System.Collections.Generic.Dictionary<string, string> A { get; set; } = new System.Collections.Generic.Dictionary<string, string>();"));
            Assert.IsFalse(code.Contains("public System.Collections.Generic.Dictionary<string, string> B { get; set; } = new System.Collections.Generic.Dictionary<string, string>();"));
        }


        [TestMethod]
        public void When_object_property_is_required_or_not_then_the_code_has_correct_initializer()
        {
            //// Arrange
            var schema = new JsonSchema4
            {
                Properties =
                {
                    { "A", new JsonProperty
                        {
                            Type = JsonObjectType.Object,
                            Properties =
                            {
                                {"A", new JsonProperty
                                    {
                                        Type = JsonObjectType.String
                                    }
                                }
                            },
                            IsRequired = true
                        }
                    },
                    { "B", new JsonProperty
                        {
                            Type = JsonObjectType.Object,
                            Properties =
                            {
                                {"A", new JsonProperty
                                    {
                                        Type = JsonObjectType.String
                                    }
                                }
                            },
                            IsRequired = false
                        }
                    },
                }
            };

            //// Act
            var generator = new CSharpGenerator(schema, new CSharpGeneratorSettings
            {
                ClassStyle = CSharpClassStyle.Poco,
                NullHandling = NullHandling.Swagger
            });
            var code = generator.GenerateFile("MyClass");

            //// Assert
            Assert.IsTrue(code.Contains("public A A { get; set; } = new A();"));
            Assert.IsFalse(code.Contains("public B B { get; set; } = new B();"));
        }

        [TestMethod]
        public async Task When_definition_is_named_Object_then_JObject_is_generated()
        {
            //// Arrange
<<<<<<< HEAD
            var json = 
=======
            var json =
>>>>>>> f417f64a
@"{
	""type"": ""object"", 
	""properties"": {
		""foo"": {
			""$ref"": ""#/definitions/Object""
		}
	}, 
	""definitions"": {
		""Object"": { 
			""type"": ""object"", 
			""properties"": {} 
		}
	}
}";
            var schema = await JsonSchema4.FromJsonAsync(json);

            //// Act
            var generator = new CSharpGenerator(schema, new CSharpGeneratorSettings
            {
                ClassStyle = CSharpClassStyle.Poco,
                NullHandling = NullHandling.Swagger
            });
            var code = generator.GenerateFile("MyClass");

            //// Assert
            Assert.IsTrue(code.Contains("public object Foo { get; set; }"));
        }

        public class ObsClass
        {
            public ObservableCollection<string> Test { get; set; }
        }

        [TestMethod]
        public async Task When_property_is_ObservableCollection_then_generated_code_uses_the_same_class()
        {
            //// Arrange
            var schema = await JsonSchema4.FromTypeAsync<ObsClass>();
            var settings = new CSharpGeneratorSettings();
            var generator = new CSharpGenerator(schema, settings);

            //// Act
            var output = generator.GenerateFile("MyClass");
            Console.WriteLine(output);

            //// Assert
            Assert.IsTrue(output.Contains("ObservableCollection<string>"));
        }

        [TestMethod]
        public async Task When_enum_has_special_chars_then_they_should_be_converted()
        {
            //// Arrange
            var schemaJson = @"{ ""type"": ""string"", ""enum"": [""application/json"",""application/vnd.ms-excel""] }";
            var schema = await JsonSchema4.FromJsonAsync(schemaJson);

            var settings = new CSharpGeneratorSettings();
            var generator = new CSharpGenerator(schema, settings);

            //// Act
            var output = generator.GenerateFile("MyClass");

            //// Assert
            Assert.IsTrue(output.Contains("Application_vnd_msExcel = 1,"));
        }

        [TestMethod]
        public async Task When_property_has_not_supported_characters_then_they_are_removed()
        {
            //// Arrange
<<<<<<< HEAD
            var schemaJson = 
=======
            var schemaJson =
>>>>>>> f417f64a
@"{
  ""type"": ""object"",
  ""properties"": {
    ""@odata.context"": { ""type"": ""string"" }
  }
}";
            var schema = await JsonSchema4.FromJsonAsync(schemaJson);

            var settings = new CSharpGeneratorSettings();
            var generator = new CSharpGenerator(schema, settings);

            //// Act
            var output = generator.GenerateFile("MyClass");

            //// Assert
            Assert.IsTrue(output.Contains("public string OdataContext"));
        }

        [TestMethod]
        public async Task When_definition_contains_minimum_a_range_attribute_is_added_with_minimum_and_max_double_maximum()
        {
            //// Arrange
            var json =
@"{
	""type"": ""object"", 
	""properties"": {
		""foo"": {
		  ""type"": ""integer"",
		  ""minimum"": ""1""
        }
	}
}";
            var schema = await JsonSchema4.FromJsonAsync(json);

            //// Act
            var generator = new CSharpGenerator(schema, new CSharpGeneratorSettings
            {
                ClassStyle = CSharpClassStyle.Poco,
                NullHandling = NullHandling.Swagger
            });
            var code = generator.GenerateFile("MyClass");

            //// Assert
            Assert.IsTrue(code.Contains("[System.ComponentModel.DataAnnotations.Range(1.0, double.MaxValue)]"));
        }

        [TestMethod]
        public async Task When_definition_contains_maximum_a_range_attribute_is_added_with_min_double_minimum_and_maximum()
        {
            //// Arrange
            var json =
@"{
	""type"": ""object"", 
	""properties"": {
		""foo"": {
		  ""type"": ""integer"",
		  ""maximum"": ""10""
        }
	}
}";
            var schema = await JsonSchema4.FromJsonAsync(json);

            //// Act
            var generator = new CSharpGenerator(schema, new CSharpGeneratorSettings
            {
                ClassStyle = CSharpClassStyle.Poco,
                NullHandling = NullHandling.Swagger
            });
            var code = generator.GenerateFile("MyClass");

            //// Assert
            Assert.IsTrue(code.Contains("[System.ComponentModel.DataAnnotations.Range(double.MinValue, 10.0)]"));
        }

        [TestMethod]
        public async Task When_definition_contains_both_minimum_and_maximum_a_range_attribute_is_added()
        {
            //// Arrange
            var json =
@"{
	""type"": ""object"", 
	""properties"": {
		""foo"": {
		  ""type"": ""integer"",
		  ""minimum"": ""1"",
		  ""maximum"": ""10""
        }
	}
}";
            var schema = await JsonSchema4.FromJsonAsync(json);

            //// Act
            var generator = new CSharpGenerator(schema, new CSharpGeneratorSettings
            {
                ClassStyle = CSharpClassStyle.Poco,
                NullHandling = NullHandling.Swagger
            });
            var code = generator.GenerateFile("MyClass");

            //// Assert
            Assert.IsTrue(code.Contains("[System.ComponentModel.DataAnnotations.Range(1.0, 10.0)]"));
        }

        [TestMethod]
        public async Task When_definition_contains_maximum_a_range_attribute_is_not_added_for_anything_but_type_number_or_integer()
        {
            //// Arrange
            var json =
@"{
	""type"": ""object"", 
	""properties"": {
		""foo"": {
		  ""type"": ""string"",
		  ""maximum"": ""10""
        }
	}
}";
            var schema = await JsonSchema4.FromJsonAsync(json);

            //// Act
            var generator = new CSharpGenerator(schema, new CSharpGeneratorSettings
            {
                ClassStyle = CSharpClassStyle.Poco,
                NullHandling = NullHandling.Swagger
            });
            var code = generator.GenerateFile("MyClass");

            //// Assert
            Assert.IsFalse(code.Contains("System.ComponentModel.DataAnnotations.Range"));
        }

        [TestMethod]
        public async Task When_definition_contains_min_length_a_string_length_attribute_is_added()
        {
            //// Arrange
            var json =
@"{
	""type"": ""object"", 
	""properties"": {
		""foo"": {
		  ""type"": ""string"",
		  ""minLength"": ""10""
        }
	}
}";
            var schema = await JsonSchema4.FromJsonAsync(json);

            //// Act
            var generator = new CSharpGenerator(schema, new CSharpGeneratorSettings
            {
                ClassStyle = CSharpClassStyle.Poco,
                NullHandling = NullHandling.Swagger
            });
            var code = generator.GenerateFile("MyClass");

            //// Assert
            Assert.IsTrue(code.Contains("[System.ComponentModel.DataAnnotations.StringLength(int.MaxValue, MinimumLength = 10)]"));
        }

        [TestMethod]
        public async Task When_definition_contains_max_length_a_string_length_attribute_is_added()
        {
            //// Arrange
            var json =
@"{
	""type"": ""object"", 
	""properties"": {
		""foo"": {
		  ""type"": ""string"",
		  ""maxLength"": ""20""
        }
	}
}";
            var schema = await JsonSchema4.FromJsonAsync(json);

            //// Act
            var generator = new CSharpGenerator(schema, new CSharpGeneratorSettings
            {
                ClassStyle = CSharpClassStyle.Poco,
                NullHandling = NullHandling.Swagger
            });
            var code = generator.GenerateFile("MyClass");

            //// Assert
            Assert.IsTrue(code.Contains("[System.ComponentModel.DataAnnotations.StringLength(20)]"));
        }

        [TestMethod]
        public async Task When_definition_contains_both_min_and_max_length_a_string_length_attribute_is_added()
        {
            //// Arrange
            var json =
@"{
	""type"": ""object"", 
	""properties"": {
		""foo"": {
		  ""type"": ""string"",
		  ""minLength"": ""10"",
		  ""maxLength"": ""20""
        }
	}
}";
            var schema = await JsonSchema4.FromJsonAsync(json);

            //// Act
            var generator = new CSharpGenerator(schema, new CSharpGeneratorSettings
            {
                ClassStyle = CSharpClassStyle.Poco,
                NullHandling = NullHandling.Swagger
            });
            var code = generator.GenerateFile("MyClass");

            //// Assert
            Assert.IsTrue(code.Contains("[System.ComponentModel.DataAnnotations.StringLength(20, MinimumLength = 10)]"));
        }

        [TestMethod]
        public async Task When_definition_contains_both_min_length_a_string_length_attribute_is_added_only_for_type_string()
        {
            //// Arrange
            var json =
@"{
	""type"": ""object"", 
	""properties"": {
		""foo"": {
		  ""type"": ""number"",
		  ""minLength"": ""10"",
		  ""maxLength"": ""20""
        }
	}
}";
            var schema = await JsonSchema4.FromJsonAsync(json);

            //// Act
            var generator = new CSharpGenerator(schema, new CSharpGeneratorSettings
            {
                ClassStyle = CSharpClassStyle.Poco,
                NullHandling = NullHandling.Swagger
            });
            var code = generator.GenerateFile("MyClass");

            //// Assert
            Assert.IsFalse(code.Contains("System.ComponentModel.DataAnnotations.StringLength"));
        }

        [TestMethod]
        public async Task When_definition_contains_pattern_a_regular_expression_attribute_is_added()
        {
            //// Arrange
            var json =
@"{
	""type"": ""object"", 
	""properties"": {
		""foo"": {
		  ""type"": ""string"",
		  ""pattern"": ""^[a-zA-Z''-'\\s]{1,40}$""
        }
	}
}";
            var schema = await JsonSchema4.FromJsonAsync(json);

            //// Act
            var generator = new CSharpGenerator(schema, new CSharpGeneratorSettings
            {
                ClassStyle = CSharpClassStyle.Poco,
                NullHandling = NullHandling.Swagger
            });
            var code = generator.GenerateFile("MyClass");

            //// Assert
            Assert.IsTrue(code.Contains(@"[System.ComponentModel.DataAnnotations.RegularExpression(@""^[a-zA-Z''-'\s]{1,40}$"")]"));
        }

        [TestMethod]
        public async Task When_definition_contains_pattern_but_type_is_not_string_a_regular_expression_should_not_be_added()
        {
            //// Arrange
            var json =
@"{
	""type"": ""object"", 
	""properties"": {
		""foo"": {
		  ""type"": ""number"",
		  ""pattern"": ""^[a-zA-Z''-'\\s]{1,40}$""
        }
	}
}";
            var schema = await JsonSchema4.FromJsonAsync(json);

            //// Act
            var generator = new CSharpGenerator(schema, new CSharpGeneratorSettings
            {
                ClassStyle = CSharpClassStyle.Poco,
                NullHandling = NullHandling.Swagger
            });
            var code = generator.GenerateFile("MyClass");

            //// Assert
            Assert.IsFalse(code.Contains(@"System.ComponentModel.DataAnnotations.RegularExpression"));
        }

        [TestMethod]
        public async Task When_definition_contains_restrictions_but_render_data_annotations_is_set_to_false_they_should_not_be_included()
        {
            //// Arrange
            var json =
                @"{
	""type"": ""object"", 
	""properties"": {
		""a"": {
		  ""type"": ""integer"",
		  ""minimum"": ""1"",
		  ""maximum"": ""10""
        },
		""b"": {
		  ""type"": ""string"",
		  ""minLength"": ""10"",
		  ""maxLength"": ""20""
        },
		""c"": {
		  ""type"": ""string"",
		  ""pattern"": ""^[a-zA-Z''-'\\s]{1,40}$""
        }
	}
}";
            var schema = await JsonSchema4.FromJsonAsync(json);

            //// Act
            var generator = new CSharpGenerator(schema, new CSharpGeneratorSettings
            {
                ClassStyle = CSharpClassStyle.Poco,
                NullHandling = NullHandling.Swagger,
                // define that no data annotations should be included
                GenerateDataAnnotations = false
            });
            var code = generator.GenerateFile("MyClass");

            //// Assert
            Assert.IsFalse(code.Contains(@"System.ComponentModel.DataAnnotations"));
        }
<<<<<<< HEAD
=======

        public class MyByteTest
        {
            public byte? Cell { get; set; }
        }

        [TestMethod]
        public async Task When_property_is_byte_then_its_type_is_preserved()
        {
            //// Arrange
            var schema = await JsonSchema4.FromTypeAsync<MyByteTest>();
            var json = schema.ToJson();

            //// Act
            var generator = new CSharpGenerator(schema, new CSharpGeneratorSettings { ClassStyle = CSharpClassStyle.Poco });
            var code = generator.GenerateFile();

            //// Assert
            Assert.IsTrue(code.Contains("public byte? Cell { get; set; }"));
        }
>>>>>>> f417f64a
    }
}<|MERGE_RESOLUTION|>--- conflicted
+++ resolved
@@ -498,11 +498,7 @@
             Assert.AreEqual(
 @"{
   ""$schema"": ""http://json-schema.org/draft-04/schema#""
-<<<<<<< HEAD
-}", schema.Properties["Foo"].ActualPropertySchema.ToJson());
-=======
 }".Replace("\r", string.Empty), schema.Properties["Foo"].ActualPropertySchema.ToJson().Replace("\r", string.Empty));
->>>>>>> f417f64a
         }
 
         [TestMethod]
@@ -544,11 +540,7 @@
             //// Act
             var generator = new CSharpGenerator(schema, new CSharpGeneratorSettings
             {
-<<<<<<< HEAD
-                ClassStyle = CSharpClassStyle.Poco, 
-=======
-                ClassStyle = CSharpClassStyle.Poco,
->>>>>>> f417f64a
+                ClassStyle = CSharpClassStyle.Poco,
                 Namespace = "Foo"
             });
             var code = generator.GenerateFile("MyClass");
@@ -567,11 +559,7 @@
             //// Act
             var generator = new CSharpGenerator(schema, new CSharpGeneratorSettings
             {
-<<<<<<< HEAD
-                ClassStyle = CSharpClassStyle.Poco, 
-=======
-                ClassStyle = CSharpClassStyle.Poco,
->>>>>>> f417f64a
+                ClassStyle = CSharpClassStyle.Poco,
                 Namespace = "Foo"
             });
             var code = generator.GenerateFile("MyClass");
@@ -611,11 +599,7 @@
             //// Act
             var generator = new CSharpGenerator(schema, new CSharpGeneratorSettings
             {
-<<<<<<< HEAD
-                ClassStyle = CSharpClassStyle.Poco, 
-=======
-                ClassStyle = CSharpClassStyle.Poco,
->>>>>>> f417f64a
+                ClassStyle = CSharpClassStyle.Poco,
                 Namespace = "Foo"
             });
             var code = generator.GenerateFile("MyClass");
@@ -721,11 +705,7 @@
             var code = generator.GenerateFile("MyClass");
 
             //// Assert
-<<<<<<< HEAD
-            Assert.IsTrue(schemaJson.Contains(
-=======
             Assert.IsTrue(schemaJson.Replace("\r", string.Empty).Contains(
->>>>>>> f417f64a
 @"  ""required"": [
     ""FirstName"",
     ""Age""
@@ -744,15 +724,9 @@
       ],
       ""format"": ""int32""
     }
-<<<<<<< HEAD
-  }"));
-
-            Assert.IsTrue(code.Contains(
-=======
   }".Replace("\r", string.Empty)));
 
             Assert.IsTrue(code.Replace("\r", string.Empty).Contains(
->>>>>>> f417f64a
 @"        [Newtonsoft.Json.JsonProperty(""FirstName"", Required = Newtonsoft.Json.Required.Always)]
         [System.ComponentModel.DataAnnotations.Required]
         public string FirstName { get; set; }
@@ -761,11 +735,7 @@
         public string MiddleName { get; set; }
     
         [Newtonsoft.Json.JsonProperty(""Age"", Required = Newtonsoft.Json.Required.AllowNull)]
-<<<<<<< HEAD
-        public int? Age { get; set; }"));
-=======
         public int? Age { get; set; }".Replace("\r", string.Empty)));
->>>>>>> f417f64a
         }
 
         [TestMethod]
@@ -913,11 +883,7 @@
         public async Task When_definition_is_named_Object_then_JObject_is_generated()
         {
             //// Arrange
-<<<<<<< HEAD
-            var json = 
-=======
             var json =
->>>>>>> f417f64a
 @"{
 	""type"": ""object"", 
 	""properties"": {
@@ -988,11 +954,7 @@
         public async Task When_property_has_not_supported_characters_then_they_are_removed()
         {
             //// Arrange
-<<<<<<< HEAD
-            var schemaJson = 
-=======
             var schemaJson =
->>>>>>> f417f64a
 @"{
   ""type"": ""object"",
   ""properties"": {
@@ -1333,8 +1295,6 @@
             //// Assert
             Assert.IsFalse(code.Contains(@"System.ComponentModel.DataAnnotations"));
         }
-<<<<<<< HEAD
-=======
 
         public class MyByteTest
         {
@@ -1355,6 +1315,5 @@
             //// Assert
             Assert.IsTrue(code.Contains("public byte? Cell { get; set; }"));
         }
->>>>>>> f417f64a
     }
 }